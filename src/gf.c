--- conflicted
+++ resolved
@@ -995,7 +995,7 @@
     return (jl_tuple_len(t)>0 && jl_is_seq_type(jl_tupleref(t,jl_tuple_len(t)-1)));
 }
 
-static void print_func_loc(ios_t *s, jl_lambda_info_t *li);
+static void print_func_loc(JL_STREAM *s, jl_lambda_info_t *li);
 
 /*
   warn about ambiguous method priorities
@@ -1045,12 +1045,8 @@
         jl_show(errstream, (jl_value_t*)type);
         JL_PRINTF(s, " is ambiguous with %s", n);
         jl_show(errstream, (jl_value_t*)sig);
-<<<<<<< HEAD
+        print_func_loc(s, oldmeth->func->linfo);
         JL_PRINTF(s, ".\n         Make sure %s", n);
-=======
-        print_func_loc(s, oldmeth->func->linfo);
-        ios_printf(s, ".\n         Make sure %s", n);
->>>>>>> 59a96c90
         jl_show(errstream, isect);
         JL_PRINTF(s, " is defined first.\n");
     done_chk_amb:
@@ -1090,14 +1086,14 @@
                  method->linfo->module != jl_base_module)) {
                 jl_module_t *newmod = method->linfo->module;
                 jl_value_t *errstream = jl_stderr_obj();
-                ios_t *s = JL_STDERR;
-                ios_printf(s, "Warning: Method definition %s", method->linfo->name->name);
+                JL_STREAM *s = JL_STDERR;
+                JL_PRINTF(s, "Warning: Method definition %s", method->linfo->name->name);
                 jl_show(errstream, (jl_value_t*)type);
-                ios_printf(s, " in module %s", l->func->linfo->module->name->name);
+                JL_PRINTF(s, " in module %s", l->func->linfo->module->name->name);
                 print_func_loc(s, l->func->linfo);
-                ios_printf(s, " overwritten in module %s", newmod->name->name);
+                JL_PRINTF(s, " overwritten in module %s", newmod->name->name);
                 print_func_loc(s, method->linfo);
-                ios_printf(s, ".\n");
+                JL_PRINTF(s, ".\n");
             }
             JL_SIGATOMIC_BEGIN();
             l->sig = type;
@@ -1459,7 +1455,7 @@
     return jl_apply(mfunc, args, nargs);
 }
 
-static void print_func_loc(ios_t *s, jl_lambda_info_t *li)
+static void print_func_loc(JL_STREAM *s, jl_lambda_info_t *li)
 {
     long lno = li->line;
     if (lno > 0) {
