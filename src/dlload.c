--- conflicted
+++ resolved
@@ -101,14 +101,10 @@
         error = uv_dlopen(path, handle);
         if (!error) goto done;
     }
-<<<<<<< HEAD
 
-fail:
-=======
-    assert(handle == NULL);
->>>>>>> 738cda1a
     JL_PRINTF(JL_STDERR, "could not load module %s (%d): %s", fname, handle->errmsg!=NULL?handle->errmsg:"");
     jl_errorf("could not load module %s", fname);
+    free(handle);
     return NULL;
 done:
     return handle;
