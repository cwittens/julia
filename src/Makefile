JULIAHOME = $(abspath ..)
include $(JULIAHOME)/Make.inc

override CFLAGS += $(JCFLAGS)
override CXXFLAGS += $(JCXXFLAGS)

SRCS = \
	jltypes gf ast builtins module codegen interpreter \
<<<<<<< HEAD
	alloc dlload sys init task array dump toplevel
=======
	alloc dlload sys init task array dump wrapper
>>>>>>> 54c01ff1

FLAGS = \
	-D_GNU_SOURCE \
	-Wall -Wno-strict-aliasing -fno-omit-frame-pointer \
	-Iflisp -Isupport -fvisibility=hidden -fno-common \
	-I$(shell $(LLVM_CONFIG) --includedir) \
	-I$(JULIAHOME)/deps/libuv  -I$(USR)/include

ifneq ($(MAKECMDGOALS),debug)
TARGET =
else
TARGET = "debug"
endif

OBJS = $(SRCS:%=%.o)
DOBJS = $(SRCS:%=%.do)
DEBUGFLAGS += $(FLAGS)
SHIPFLAGS += $(FLAGS)

ifeq ($(JULIAGC),MARKSWEEP)
SRCS += gc
endif

ifeq ($(USE_COPY_STACKS),1)
JCFLAGS += -DCOPY_STACKS
endif

default: release

release debug: %: libjulia-%

%.o: %.c julia.h
	$(QUIET_CC) $(CC) $(CFLAGS) $(SHIPFLAGS) -c $< -o $@
%.do: %.c julia.h
	$(QUIET_CC) $(CC) $(CFLAGS) $(DEBUGFLAGS) -c $< -o $@
%.o: %.cpp julia.h
	$(QUIET_CC) $(CXX) $(CXXFLAGS) $(SHIPFLAGS) $(shell $(LLVM_CONFIG) --cppflags) -c $< -o $@
%.do: %.cpp julia.h
	$(QUIET_CC) $(CXX) $(CXXFLAGS) $(DEBUGFLAGS) $(shell $(LLVM_CONFIG) --cppflags) -c $< -o $@

ast.o ast.do: julia_flisp.boot.inc

julia_flisp.boot.inc: julia_flisp.boot flisp/libflisp.a
	$(QUIET_FLISP) flisp/flisp ./bin2hex.scm < $< > $@

julia_flisp.boot: julia-parser.scm julia-syntax.scm \
	match.scm utils.scm jlfrontend.scm mk_julia_flisp_boot.scm flisp/libflisp.a
	$(QUIET_FLISP) flisp/flisp ./mk_julia_flisp_boot.scm

codegen.o codegen.do: intrinsics.cpp debuginfo.cpp cgutils.cpp ccall.cpp
builtins.o builtins.do: table.c

support/libsupport.a: support/*.h support/*.c
	$(MAKE) -C support $(TARGET)

flisp/libflisp.a: flisp/*.h flisp/*.c support/libsupport.a
	$(MAKE) -C flisp

$(USRLIB)/libjulia-debug.$(SHLIB_EXT): julia.expmap $(DOBJS) flisp/libflisp.a support/libsupport.a
	$(QUIET_LINK) $(CXX) $(DEBUGFLAGS) $(DOBJS) -shared -o $@ $(LIBS) $(LDFLAGS)
	$(INSTALL_NAME_CMD)libjulia-debug.$(SHLIB_EXT) $@
libjulia-debug.a: julia.expmap $(DOBJS) flisp/libflisp.a support/libsupport.a
	rm -f $@
	$(QUIET_LINK) ar -rcs $@ $(DOBJS)
libjulia-debug: $(USRLIB)/libjulia-debug.$(SHLIB_EXT)

$(USRLIB)/libjulia-release.$(SHLIB_EXT): julia.expmap $(OBJS) flisp/libflisp.a support/libsupport.a
	$(QUIET_LINK) $(CXX) $(SHIPFLAGS) $(OBJS) $(LIBS) -shared -o $@ $(LDFLAGS)
	$(INSTALL_NAME_CMD)libjulia-release.$(SHLIB_EXT) $@
libjulia-release.a: julia.expmap $(OBJS) flisp/libflisp.a support/libsupport.a
	rm -f $@
	$(QUIET_LINK) ar -rcs $@ $(OBJS)
libjulia-release: $(USRLIB)/libjulia-release.$(SHLIB_EXT)

clean:
	rm -f $(USRLIB)/libjulia*
	rm -f julia_flisp.boot julia_flisp.boot.inc
	rm -f *.do *.o *~ *# *.$(SHLIB_EXT) *.a

clean-flisp:
	$(MAKE) -C flisp clean

clean-support:
	$(MAKE) -C support clean

cleanall: clean clean-flisp clean-support

.PHONY: debug release clean cleanall clean-*<|MERGE_RESOLUTION|>--- conflicted
+++ resolved
@@ -6,11 +6,7 @@
 
 SRCS = \
 	jltypes gf ast builtins module codegen interpreter \
-<<<<<<< HEAD
-	alloc dlload sys init task array dump toplevel
-=======
-	alloc dlload sys init task array dump wrapper
->>>>>>> 54c01ff1
+	alloc dlload sys init task array dump toplevel wrapper
 
 FLAGS = \
 	-D_GNU_SOURCE \
