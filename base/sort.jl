# This file is a part of Julia. License is MIT: https://julialang.org/license

module Sort

using Base.Order

using Base: copymutable, midpoint, require_one_based_indexing, uinttype,
    sub_with_overflow, add_with_overflow, OneTo, BitSigned, BitIntegerType, top_set_bit,
    IteratorSize, HasShape, IsInfinite, tail

import Base:
    sort,
    sort!,
    issorted,
    sortperm,
    to_indices

export # also exported by Base
    # order-only:
    issorted,
    searchsorted,
    searchsortedfirst,
    searchsortedlast,
    insorted,
    # order & algorithm:
    sort,
    sort!,
    sortperm,
    sortperm!,
    partialsort,
    partialsort!,
    partialsortperm,
    partialsortperm!,
    # algorithms:
    InsertionSort,
    QuickSort,
    MergeSort,
    PartialQuickSort

export # not exported by Base
    Algorithm,
    DEFAULT_UNSTABLE,
    DEFAULT_STABLE,
    SMALL_ALGORITHM,
    SMALL_THRESHOLD

abstract type Algorithm end

## functions requiring only ordering ##

function issorted(itr, order::Ordering)
    y = iterate(itr)
    y === nothing && return true
    prev, state = y
    y = iterate(itr, state)
    while y !== nothing
        this, state = y
        lt(order, this, prev) && return false
        prev = this
        y = iterate(itr, state)
    end
    return true
end

"""
    issorted(v, lt=isless, by=identity, rev::Bool=false, order::Ordering=Forward)

Test whether a collection is in sorted order. The keywords modify what
order is considered sorted, as described in the [`sort!`](@ref) documentation.

# Examples
```jldoctest
julia> issorted([1, 2, 3])
true

julia> issorted([(1, "b"), (2, "a")], by = x -> x[1])
true

julia> issorted([(1, "b"), (2, "a")], by = x -> x[2])
false

julia> issorted([(1, "b"), (2, "a")], by = x -> x[2], rev=true)
true

julia> issorted([1, 2, -2, 3], by=abs)
true
```
"""
issorted(itr;
    lt=isless, by=identity, rev::Union{Bool,Nothing}=nothing, order::Ordering=Forward) =
    issorted(itr, ord(lt,by,rev,order))

function partialsort!(v::AbstractVector, k::Union{Integer,OrdinalRange}, o::Ordering)
    _sort!(v, InitialOptimizations(ScratchQuickSort(k)), o, (;))
    maybeview(v, k)
end

maybeview(v, k) = view(v, k)
maybeview(v, k::Integer) = v[k]

"""
    partialsort!(v, k; by=identity, lt=isless, rev=false)

Partially sort the vector `v` in place so that the value at index `k` (or
range of adjacent values if `k` is a range) occurs
at the position where it would appear if the array were fully sorted. If `k` is a single
index, that value is returned; if `k` is a range, an array of values at those indices is
returned. Note that `partialsort!` may not fully sort the input array.

For the keyword arguments, see the documentation of [`sort!`](@ref).


# Examples
```jldoctest
julia> a = [1, 2, 4, 3, 4]
5-element Vector{Int64}:
 1
 2
 4
 3
 4

julia> partialsort!(a, 4)
4

julia> a
5-element Vector{Int64}:
 1
 2
 3
 4
 4

julia> a = [1, 2, 4, 3, 4]
5-element Vector{Int64}:
 1
 2
 4
 3
 4

julia> partialsort!(a, 4, rev=true)
2

julia> a
5-element Vector{Int64}:
 4
 4
 3
 2
 1
```
"""
partialsort!(v::AbstractVector, k::Union{Integer,OrdinalRange};
             lt=isless, by=identity, rev::Union{Bool,Nothing}=nothing, order::Ordering=Forward) =
    partialsort!(v, k, ord(lt,by,rev,order))

"""
    partialsort(v, k, by=identity, lt=isless, rev=false)

Variant of [`partialsort!`](@ref) that copies `v` before partially sorting it, thereby returning the
same thing as `partialsort!` but leaving `v` unmodified.
"""
partialsort(v::AbstractVector, k::Union{Integer,OrdinalRange}; kws...) =
    partialsort!(copymutable(v), k; kws...)

# reference on sorted binary search:
#   http://www.tbray.org/ongoing/When/200x/2003/03/22/Binary

# index of the first value of vector a that is greater than or equivalent to x;
# returns lastindex(v)+1 if x is greater than all values in v.
function searchsortedfirst(v::AbstractVector, x, lo::T, hi::T, o::Ordering)::keytype(v) where T<:Integer
    hi = hi + T(1)
    len = hi - lo
    @inbounds while len != 0
        half_len = len >>> 0x01
        m = lo + half_len
        if lt(o, v[m], x)
            lo = m + 1
            len -= half_len + 1
        else
            hi = m
            len = half_len
        end
    end
    return lo
end

# index of the last value of vector a that is less than or equivalent to x;
# returns firstindex(v)-1 if x is less than all values of v.
function searchsortedlast(v::AbstractVector, x, lo::T, hi::T, o::Ordering)::keytype(v) where T<:Integer
    u = T(1)
    lo = lo - u
    hi = hi + u
    @inbounds while lo < hi - u
        m = midpoint(lo, hi)
        if lt(o, x, v[m])
            hi = m
        else
            lo = m
        end
    end
    return lo
end

# returns the range of indices of v equivalent to x
# if v does not contain x, returns a 0-length range
# indicating the insertion point of x
function searchsorted(v::AbstractVector, x, ilo::T, ihi::T, o::Ordering)::UnitRange{keytype(v)} where T<:Integer
    u = T(1)
    lo = ilo - u
    hi = ihi + u
    @inbounds while lo < hi - u
        m = midpoint(lo, hi)
        if lt(o, v[m], x)
            lo = m
        elseif lt(o, x, v[m])
            hi = m
        else
            a = searchsortedfirst(v, x, max(lo,ilo), m, o)
            b = searchsortedlast(v, x, m, min(hi,ihi), o)
            return a : b
        end
    end
    return (lo + 1) : (hi - 1)
end


const FastRangeOrderings = Union{DirectOrdering,Lt{typeof(<)},ReverseOrdering{Lt{typeof(<)}}}

function searchsortedlast(a::AbstractRange{<:Real}, x::Real, o::FastRangeOrderings)::keytype(a)
    require_one_based_indexing(a)
    f, h, l = first(a), step(a), last(a)
    if lt(o, x, f)
        0
    elseif h == 0 || !lt(o, x, l)
        length(a)
    else
        n = round(Integer, (x - f) / h + 1)
        lt(o, x, a[n]) ? n - 1 : n
    end
end

function searchsortedfirst(a::AbstractRange{<:Real}, x::Real, o::FastRangeOrderings)::keytype(a)
    require_one_based_indexing(a)
    f, h, l = first(a), step(a), last(a)
    if !lt(o, f, x)
        1
    elseif h == 0 || lt(o, l, x)
        length(a) + 1
    else
        n = round(Integer, (x - f) / h + 1)
        lt(o, a[n], x) ? n + 1 : n
    end
end

function searchsortedlast(a::AbstractRange{<:Integer}, x::Real, o::FastRangeOrderings)::keytype(a)
    require_one_based_indexing(a)
    f, h, l = first(a), step(a), last(a)
    if lt(o, x, f)
        0
    elseif h == 0 || !lt(o, x, l)
        length(a)
    else
        if !(o isa ReverseOrdering)
            fld(floor(Integer, x) - f, h) + 1
        else
            fld(ceil(Integer, x) - f, h) + 1
        end
    end
end

function searchsortedfirst(a::AbstractRange{<:Integer}, x::Real, o::FastRangeOrderings)::keytype(a)
    require_one_based_indexing(a)
    f, h, l = first(a), step(a), last(a)
    if !lt(o, f, x)
        1
    elseif h == 0 || lt(o, l, x)
        length(a) + 1
    else
        if !(o isa ReverseOrdering)
            cld(ceil(Integer, x) - f, h) + 1
        else
            cld(floor(Integer, x) - f, h) + 1
        end
    end
end

searchsorted(a::AbstractRange{<:Real}, x::Real, o::FastRangeOrderings) =
    searchsortedfirst(a, x, o) : searchsortedlast(a, x, o)

for s in [:searchsortedfirst, :searchsortedlast, :searchsorted]
    @eval begin
        $s(v::AbstractVector, x, o::Ordering) = $s(v,x,firstindex(v),lastindex(v),o)
        $s(v::AbstractVector, x;
           lt=isless, by=identity, rev::Union{Bool,Nothing}=nothing, order::Ordering=Forward) =
            $s(v,x,ord(lt,by,rev,order))
    end
end

"""
    searchsorted(v, x; by=identity, lt=isless, rev=false)

Return the range of indices in `v` where values are equivalent to `x`, or an
empty range located at the insertion point if `v` does not contain values
equivalent to `x`. The vector `v` must be sorted according to the order defined
by the keywords. Refer to [`sort!`](@ref) for the meaning of the keywords and
the definition of equivalence. Note that the `by` function is applied to the
searched value `x` as well as the values in `v`.

The range is generally found using binary search, but there are optimized
implementations for some inputs.

See also: [`searchsortedfirst`](@ref), [`sort!`](@ref), [`insorted`](@ref), [`findall`](@ref).

# Examples
```jldoctest
julia> searchsorted([1, 2, 4, 5, 5, 7], 4) # single match
3:3

julia> searchsorted([1, 2, 4, 5, 5, 7], 5) # multiple matches
4:5

julia> searchsorted([1, 2, 4, 5, 5, 7], 3) # no match, insert in the middle
3:2

julia> searchsorted([1, 2, 4, 5, 5, 7], 9) # no match, insert at end
7:6

julia> searchsorted([1, 2, 4, 5, 5, 7], 0) # no match, insert at start
1:0

julia> searchsorted([1=>"one", 2=>"two", 2=>"two", 4=>"four"], 2=>"two", by=first) # compare the keys of the pairs
2:3
```
""" searchsorted

"""
    searchsortedfirst(v, x; by=identity, lt=isless, rev=false)

Return the index of the first value in `v` that is not ordered before `x`.
If all values in `v` are ordered before `x`, return `lastindex(v) + 1`.

The vector `v` must be sorted according to the order defined by the keywords.
`insert!`ing `x` at the returned index will maintain the sorted order.
Refer to [`sort!`](@ref) for the meaning and use of the keywords.
Note that the `by` function is applied to the searched value `x` as well as the
values in `v`.

The index is generally found using binary search, but there are optimized
implementations for some inputs.

See also: [`searchsortedlast`](@ref), [`searchsorted`](@ref), [`findfirst`](@ref).

# Examples
```jldoctest
julia> searchsortedfirst([1, 2, 4, 5, 5, 7], 4) # single match
3

julia> searchsortedfirst([1, 2, 4, 5, 5, 7], 5) # multiple matches
4

julia> searchsortedfirst([1, 2, 4, 5, 5, 7], 3) # no match, insert in the middle
3

julia> searchsortedfirst([1, 2, 4, 5, 5, 7], 9) # no match, insert at end
7

julia> searchsortedfirst([1, 2, 4, 5, 5, 7], 0) # no match, insert at start
1

julia> searchsortedfirst([1=>"one", 2=>"two", 4=>"four"], 3=>"three", by=first) # compare the keys of the pairs
3
```
""" searchsortedfirst

"""
    searchsortedlast(v, x; by=identity, lt=isless, rev=false)

Return the index of the last value in `v` that is not ordered after `x`.
If all values in `v` are ordered after `x`, return `firstindex(v) - 1`.

The vector `v` must be sorted according to the order defined by the keywords.
`insert!`ing `x` immediately after the returned index will maintain the sorted order.
Refer to [`sort!`](@ref) for the meaning and use of the keywords.
Note that the `by` function is applied to the searched value `x` as well as the
values in `v`.

The index is generally found using binary search, but there are optimized
implementations for some inputs

# Examples
```jldoctest
julia> searchsortedlast([1, 2, 4, 5, 5, 7], 4) # single match
3

julia> searchsortedlast([1, 2, 4, 5, 5, 7], 5) # multiple matches
5

julia> searchsortedlast([1, 2, 4, 5, 5, 7], 3) # no match, insert in the middle
2

julia> searchsortedlast([1, 2, 4, 5, 5, 7], 9) # no match, insert at end
6

julia> searchsortedlast([1, 2, 4, 5, 5, 7], 0) # no match, insert at start
0

julia> searchsortedlast([1=>"one", 2=>"two", 4=>"four"], 3=>"three", by=first) # compare the keys of the pairs
2
```
""" searchsortedlast

"""
    insorted(x, v; by=identity, lt=isless, rev=false) -> Bool

Determine whether a vector `v` contains any value equivalent to `x`.
The vector `v` must be sorted according to the order defined by the keywords.
Refer to [`sort!`](@ref) for the meaning of the keywords and the definition of
equivalence. Note that the `by` function is applied to the searched value `x`
as well as the values in `v`.

The check is generally done using binary search, but there are optimized
implementations for some inputs.

See also [`in`](@ref).

# Examples
```jldoctest
julia> insorted(4, [1, 2, 4, 5, 5, 7]) # single match
true

julia> insorted(5, [1, 2, 4, 5, 5, 7]) # multiple matches
true

julia> insorted(3, [1, 2, 4, 5, 5, 7]) # no match
false

julia> insorted(9, [1, 2, 4, 5, 5, 7]) # no match
false

julia> insorted(0, [1, 2, 4, 5, 5, 7]) # no match
false

julia> insorted(2=>"TWO", [1=>"one", 2=>"two", 4=>"four"], by=first) # compare the keys of the pairs
true
```

!!! compat "Julia 1.6"
     `insorted` was added in Julia 1.6.
"""
function insorted end
insorted(x, v::AbstractVector; kw...) = !isempty(searchsorted(v, x; kw...))
insorted(x, r::AbstractRange) = in(x, r)

## Alternative keyword management

macro getkw(syms...)
    getters = (getproperty(Sort, Symbol(:_, sym)) for sym in syms)
    Expr(:block, (:($(esc(:((kw, $sym) = $getter(v, o, kw))))) for (sym, getter) in zip(syms, getters))...)
end

for (sym, exp, type) in [
        (:lo, :(firstindex(v)), Integer),
        (:hi, :(lastindex(v)),  Integer),
        (:mn, :(throw(ArgumentError("mn is needed but has not been computed"))), :(eltype(v))),
        (:mx, :(throw(ArgumentError("mx is needed but has not been computed"))), :(eltype(v))),
        (:scratch, nothing, :(Union{Nothing, Vector})), # could have different eltype
        (:legacy_dispatch_entry, nothing, Union{Nothing, Algorithm})]
    usym = Symbol(:_, sym)
    @eval function $usym(v, o, kw)
        # using missing instead of nothing because scratch could === nothing.
        res = get(kw, $(Expr(:quote, sym)), missing)
        res !== missing && return kw, res::$type
        $sym = $exp
        (;kw..., $sym), $sym::$type
    end
end

## Scratch space management

"""
    make_scratch(scratch::Union{Nothing, Vector}, T::Type, len::Integer)

Returns `(s, t)` where `t` is an `AbstractVector` of type `T` with length at least `len`
that is backed by the `Vector` `s`. If `scratch !== nothing`, then `s === scratch`.

This function will allocate a new vector if `scratch === nothing`, `resize!` `scratch` if it
is too short, and `reinterpret` `scratch` if its eltype is not `T`.
"""
function make_scratch(scratch::Nothing, T::Type, len::Integer)
    s = Vector{T}(undef, len)
    s, s
end
function make_scratch(scratch::Vector{T}, ::Type{T}, len::Integer) where T
    len > length(scratch) && resize!(scratch, len)
    scratch, scratch
end
function make_scratch(scratch::Vector, T::Type, len::Integer)
    len_bytes = len * sizeof(T)
    len_scratch = div(len_bytes, sizeof(eltype(scratch)))
    len_scratch > length(scratch) && resize!(scratch, len_scratch)
    scratch, reinterpret(T, scratch)
end


## sorting algorithm components ##

"""
    _sort!(v::AbstractVector, a::Algorithm, o::Ordering, kw; t, offset)

An internal function that sorts `v` using the algorithm `a` under the ordering `o`,
subject to specifications provided in `kw` (such as `lo` and `hi` in which case it only
sorts `view(v, lo:hi)`)

Returns a scratch space if provided or constructed during the sort, or `nothing` if
no scratch space is present.

!!! note
    `_sort!` modifies but does not return `v`.

A returned scratch space will be a `Vector{T}` where `T` is usually the eltype of `v`. There
are some exceptions, for example if `eltype(v) == Union{Missing, T}` then the scratch space
may be be a `Vector{T}` due to `MissingOptimization` changing the eltype of `v` to `T`.

`t` is an appropriate scratch space for the algorithm at hand, to be accessed as
`t[i + offset]`. `t` is used for an algorithm to pass a scratch space back to itself in
internal or recursive calls.
"""
function _sort! end


"""
    MissingOptimization(next) <: Algorithm

Filter out missing values.

Missing values are placed after other values according to `DirectOrdering`s. This pass puts
them there and passes on a view into the original vector that excludes the missing values.
This pass is triggered for both `sort([1, missing, 3])` and `sortperm([1, missing, 3])`.
"""
struct MissingOptimization{T <: Algorithm} <: Algorithm
    next::T
end

struct WithoutMissingVector{T, U} <: AbstractVector{T}
    data::U
    function WithoutMissingVector(data; unsafe=false)
        if !unsafe && any(ismissing, data)
            throw(ArgumentError("data must not contain missing values"))
        end
        new{nonmissingtype(eltype(data)), typeof(data)}(data)
    end
end
Base.@propagate_inbounds function Base.getindex(v::WithoutMissingVector, i::Integer)
    out = v.data[i]
    @assert !(out isa Missing)
    out::eltype(v)
end
Base.@propagate_inbounds function Base.setindex!(v::WithoutMissingVector, x, i::Integer)
    v.data[i] = x
    v
end
Base.size(v::WithoutMissingVector) = size(v.data)
Base.axes(v::WithoutMissingVector) = axes(v.data)

"""
    send_to_end!(f::Function, v::AbstractVector; [lo, hi])

Send every element of `v` for which `f` returns `true` to the end of the vector and return
the index of the last element for which `f` returns `false`.

`send_to_end!(f, v, lo, hi)` is equivalent to `send_to_end!(f, view(v, lo:hi))+lo-1`

Preserves the order of the elements that are not sent to the end.
"""
function send_to_end!(f::F, v::AbstractVector; lo=firstindex(v), hi=lastindex(v)) where F <: Function
    i = lo
    @inbounds while i <= hi && !f(v[i])
        i += 1
    end
    j = i + 1
    @inbounds while j <= hi
        if !f(v[j])
            v[i], v[j] = v[j], v[i]
            i += 1
        end
        j += 1
    end
    i - 1
end
"""
    send_to_end!(f::Function, v::AbstractVector, o::DirectOrdering[, end_stable]; lo, hi)

Return `(a, b)` where `v[a:b]` are the elements that are not sent to the end.

If `o isa ReverseOrdering` then the "end" of `v` is `v[lo]`.

If `end_stable` is set, the elements that are sent to the end are stable instead of the
elements that are not
"""
@inline send_to_end!(f::F, v::AbstractVector, ::ForwardOrdering, end_stable=false; lo, hi) where F <: Function =
    end_stable ? (lo, hi-send_to_end!(!f, view(v, hi:-1:lo))) : (lo, send_to_end!(f, v; lo, hi))
@inline send_to_end!(f::F, v::AbstractVector, ::ReverseOrdering, end_stable=false; lo, hi) where F <: Function =
    end_stable ? (send_to_end!(!f, v; lo, hi)+1, hi) : (hi-send_to_end!(f, view(v, hi:-1:lo))+1, hi)


function _sort!(v::AbstractVector, a::MissingOptimization, o::Ordering, kw)
    @getkw lo hi
    if o isa DirectOrdering && eltype(v) >: Missing && nonmissingtype(eltype(v)) != eltype(v)
        lo, hi = send_to_end!(ismissing, v, o; lo, hi)
        _sort!(WithoutMissingVector(v, unsafe=true), a.next, o, (;kw..., lo, hi))
    elseif o isa Perm && o.order isa DirectOrdering && eltype(v) <: Integer &&
                eltype(o.data) >: Missing && nonmissingtype(eltype(o.data)) != eltype(o.data) &&
                all(i === j for (i,j) in zip(v, eachindex(o.data)))
        # TODO make this branch known at compile time
        # This uses a custom function because we need to ensure stability of both sides and
        # we can assume v is equal to eachindex(o.data) which allows a copying partition
        # without allocations.
        lo_i, hi_i = lo, hi
        cv = eachindex(o.data) # equal to copy(v)
        for i in lo:hi
            x = o.data[cv[i]]
            if ismissing(x) == (o.order == Reverse) # should x go at the beginning/end?
                v[lo_i] = i
                lo_i += 1
            else
                v[hi_i] = i
                hi_i -= 1
            end
        end
        reverse!(v, lo_i, hi)
        if o.order == Reverse
            lo = lo_i
        else
            hi = hi_i
        end

        _sort!(v, a.next, Perm(o.order, WithoutMissingVector(o.data, unsafe=true)), (;kw..., lo, hi))
    else
        _sort!(v, a.next, o, kw)
    end
end


"""
    IEEEFloatOptimization(next) <: Algorithm

Move NaN values to the end, partition by sign, and reinterpret the rest as unsigned integers.

IEEE floating point numbers (`Float64`, `Float32`, and `Float16`) compare the same as
unsigned integers with the bits with a few exceptions. This pass

This pass is triggered for both `sort([1.0, NaN, 3.0])` and `sortperm([1.0, NaN, 3.0])`.
"""
struct IEEEFloatOptimization{T <: Algorithm} <: Algorithm
    next::T
end

after_zero(::ForwardOrdering, x) = !signbit(x)
after_zero(::ReverseOrdering, x) = signbit(x)
is_concrete_IEEEFloat(T::Type) = T <: Base.IEEEFloat && isconcretetype(T)
function _sort!(v::AbstractVector, a::IEEEFloatOptimization, o::Ordering, kw)
    @getkw lo hi
    if is_concrete_IEEEFloat(eltype(v)) && o isa DirectOrdering
        lo, hi = send_to_end!(isnan, v, o, true; lo, hi)
        iv = reinterpret(uinttype(eltype(v)), v)
        j = send_to_end!(x -> after_zero(o, x), v; lo, hi)
        scratch = _sort!(iv, a.next, Reverse, (;kw..., lo, hi=j))
        if scratch === nothing # Union split
            _sort!(iv, a.next, Forward, (;kw..., lo=j+1, hi, scratch))
        else
            _sort!(iv, a.next, Forward, (;kw..., lo=j+1, hi, scratch))
        end
    elseif eltype(v) <: Integer && o isa Perm && o.order isa DirectOrdering && is_concrete_IEEEFloat(eltype(o.data))
        lo, hi = send_to_end!(i -> isnan(@inbounds o.data[i]), v, o.order, true; lo, hi)
        ip = reinterpret(uinttype(eltype(o.data)), o.data)
        j = send_to_end!(i -> after_zero(o.order, @inbounds o.data[i]), v; lo, hi)
        scratch = _sort!(v, a.next, Perm(Reverse, ip), (;kw..., lo, hi=j))
        if scratch === nothing # Union split
            _sort!(v, a.next, Perm(Forward, ip), (;kw..., lo=j+1, hi, scratch))
        else
            _sort!(v, a.next, Perm(Forward, ip), (;kw..., lo=j+1, hi, scratch))
        end
    else
        _sort!(v, a.next, o, kw)
    end
end


"""
    BoolOptimization(next) <: Algorithm

Sort `AbstractVector{Bool}`s using a specialized version of counting sort.

Accesses each element at most twice (one read and one write), and performs at most two
comparisons.
"""
struct BoolOptimization{T <: Algorithm} <: Algorithm
    next::T
end
_sort!(v::AbstractVector, a::BoolOptimization, o::Ordering, kw) = _sort!(v, a.next, o, kw)
function _sort!(v::AbstractVector{Bool}, ::BoolOptimization, o::Ordering, kw)
    first = lt(o, false, true) ? false : lt(o, true, false) ? true : return v
    @getkw lo hi scratch
    count = 0
    @inbounds for i in lo:hi
        if v[i] == first
            count += 1
        end
    end
    @inbounds v[lo:lo+count-1] .= first
    @inbounds v[lo+count:hi] .= !first
    scratch
end


"""
    IsUIntMappable(yes, no) <: Algorithm

Determines if the elements of a vector can be mapped to unsigned integers while preserving
their order under the specified ordering.

If they can be, dispatch to the `yes` algorithm and record the unsigned integer type that
the elements may be mapped to. Otherwise dispatch to the `no` algorithm.
"""
struct IsUIntMappable{T <: Algorithm, U <: Algorithm} <: Algorithm
    yes::T
    no::U
end
function _sort!(v::AbstractVector, a::IsUIntMappable, o::Ordering, kw)
    if UIntMappable(eltype(v), o) !== nothing
        _sort!(v, a.yes, o, kw)
    else
        _sort!(v, a.no, o, kw)
    end
end


"""
    Small{N}(small=SMALL_ALGORITHM, big) <: Algorithm

Sort inputs with `length(lo:hi) <= N` using the `small` algorithm. Otherwise use the `big`
algorithm.
"""
struct Small{N, T <: Algorithm, U <: Algorithm} <: Algorithm
    small::T
    big::U
end
Small{N}(small, big) where N = Small{N, typeof(small), typeof(big)}(small, big)
Small{N}(big) where N = Small{N}(SMALL_ALGORITHM, big)
function _sort!(v::AbstractVector, a::Small{N}, o::Ordering, kw) where N
    @getkw lo hi
    if (hi-lo) < N
        _sort!(v, a.small, o, kw)
    else
        _sort!(v, a.big, o, kw)
    end
end


struct InsertionSortAlg <: Algorithm end

"""
    InsertionSort

Use the insertion sort algorithm.

Insertion sort traverses the collection one element at a time, inserting
each element into its correct, sorted position in the output vector.

Characteristics:
* *stable*: preserves the ordering of elements that compare equal
(e.g. "a" and "A" in a sort of letters that ignores case).
* *in-place* in memory.
* *quadratic performance* in the number of elements to be sorted:
it is well-suited to small collections but should not be used for large ones.
"""
const InsertionSort = InsertionSortAlg()
const SMALL_ALGORITHM = InsertionSortAlg()

function _sort!(v::AbstractVector, ::InsertionSortAlg, o::Ordering, kw)
    @getkw lo hi scratch
    lo_plus_1 = (lo + 1)::Integer
    @inbounds for i = lo_plus_1:hi
        j = i
        x = v[i]
        while j > lo
            y = v[j-1]
            if !(lt(o, x, y)::Bool)
                break
            end
            v[j] = y
            j -= 1
        end
        v[j] = x
    end
    scratch
end


"""
    CheckSorted(next) <: Algorithm

Check if the input is already sorted and for large inputs, also check if it is
reverse-sorted. The reverse-sorted check is unstable.
"""
struct CheckSorted{T <: Algorithm} <: Algorithm
    next::T
end
function _sort!(v::AbstractVector, a::CheckSorted, o::Ordering, kw)
    @getkw lo hi scratch

    # For most arrays, a presorted check is cheap (overhead < 5%) and for most large
    # arrays it is essentially free (<1%).
    _issorted(v, lo, hi, o) && return scratch

    # For most large arrays, a reverse-sorted check is essentially free (overhead < 1%)
    if hi-lo >= 500 && _issorted(v, lo, hi, ReverseOrdering(o))
        # If reversing is valid, do so. This violates stability.
        reverse!(v, lo, hi)
        return scratch
    end

    _sort!(v, a.next, o, kw)
end


"""
    ComputeExtrema(next) <: Algorithm

Compute the extrema of the input under the provided order.

If the minimum is no less than the maximum, then the input is already sorted. Otherwise,
dispatch to the `next` algorithm.
"""
struct ComputeExtrema{T <: Algorithm} <: Algorithm
    next::T
end
function _sort!(v::AbstractVector, a::ComputeExtrema, o::Ordering, kw)
    @getkw lo hi scratch
    mn = mx = v[lo]
    @inbounds for i in (lo+1):hi
        vi = v[i]
        lt(o, vi, mn) && (mn = vi)
        lt(o, mx, vi) && (mx = vi)
    end

    lt(o, mn, mx) || return scratch # all same

    _sort!(v, a.next, o, (;kw..., mn, mx))
end


"""
    ConsiderCountingSort(counting=CountingSort(), next) <: Algorithm

If the input's range is small enough, use the `counting` algorithm. Otherwise, dispatch to
the `next` algorithm.

For most types, the threshold is if the range is shorter than half the length, but for types
larger than Int64, bitshifts are expensive and RadixSort is not viable, so the threshold is
much more generous.
"""
struct ConsiderCountingSort{T <: Algorithm, U <: Algorithm} <: Algorithm
    counting::T
    next::U
end
ConsiderCountingSort(next) = ConsiderCountingSort(CountingSort(), next)
function _sort!(v::AbstractVector{<:Integer}, a::ConsiderCountingSort, o::DirectOrdering, kw)
    @getkw lo hi mn mx
    range = maybe_unsigned(o === Reverse ? mn-mx : mx-mn)

    if range < (sizeof(eltype(v)) > 8 ? 5(hi-lo)-100 : div(hi-lo, 2))
        _sort!(v, a.counting, o, kw)
    else
        _sort!(v, a.next, o, kw)
    end
end
_sort!(v::AbstractVector, a::ConsiderCountingSort, o::Ordering, kw) = _sort!(v, a.next, o, kw)


"""
    CountingSort <: Algorithm

Use the counting sort algorithm.

`CountingSort` is an algorithm for sorting integers that runs in Θ(length + range) time and
space. It counts the number of occurrences of each value in the input and then iterates
through those counts repopulating the input with the values in sorted order.
"""
struct CountingSort <: Algorithm end
maybe_reverse(o::ForwardOrdering, x) = x
maybe_reverse(o::ReverseOrdering, x) = reverse(x)
function _sort!(v::AbstractVector{<:Integer}, ::CountingSort, o::DirectOrdering, kw)
    @getkw lo hi mn mx scratch
    range = maybe_unsigned(o === Reverse ? mn-mx : mx-mn)
    offs = 1 - (o === Reverse ? mx : mn)

    counts = fill(0, range+1) # TODO use scratch (but be aware of type stability)
    @inbounds for i = lo:hi
        counts[v[i] + offs] += 1
    end

    idx = lo
    @inbounds for i = maybe_reverse(o, 1:range+1)
        lastidx = idx + counts[i] - 1
        val = i-offs
        for j = idx:lastidx
            v[j] = val isa Unsigned && eltype(v) <: Signed ? signed(val) : val
        end
        idx = lastidx + 1
    end

    scratch
end


"""
    ConsiderRadixSort(radix=RadixSort(), next) <: Algorithm

If the number of bits in the input's range is small enough and the input supports efficient
bitshifts, use the `radix` algorithm. Otherwise, dispatch to the `next` algorithm.
"""
struct ConsiderRadixSort{T <: Algorithm, U <: Algorithm} <: Algorithm
    radix::T
    next::U
end
ConsiderRadixSort(next) = ConsiderRadixSort(RadixSort(), next)
function _sort!(v::AbstractVector, a::ConsiderRadixSort, o::DirectOrdering, kw)
    @getkw lo hi mn mx
    urange = uint_map(mx, o)-uint_map(mn, o)
    bits = unsigned(top_set_bit(urange))
    if sizeof(eltype(v)) <= 8 && bits+70 < 22log(hi-lo)
        _sort!(v, a.radix, o, kw)
    else
        _sort!(v, a.next, o, kw)
    end
end


"""
    RadixSort <: Algorithm

Use the radix sort algorithm.

`RadixSort` is a stable least significant bit first radix sort algorithm that runs in
`O(length * log(range))` time and linear space.

It first sorts the entire vector by the last `chunk_size` bits, then by the second
to last `chunk_size` bits, and so on. Stability means that it will not reorder two elements
that compare equal. This is essential so that the order introduced by earlier,
less significant passes is preserved by later passes.

Each pass divides the input into `2^chunk_size == mask+1` buckets. To do this, it
 * counts the number of entries that fall into each bucket
 * uses those counts to compute the indices to move elements of those buckets into
 * moves elements into the computed indices in the swap array
 * switches the swap and working array

`chunk_size` is larger for larger inputs and determined by an empirical heuristic.
"""
struct RadixSort <: Algorithm end
function _sort!(v::AbstractVector, a::RadixSort, o::DirectOrdering, kw)
    @getkw lo hi mn mx scratch
    umn = uint_map(mn, o)
    urange = uint_map(mx, o)-umn
    bits = unsigned(top_set_bit(urange))

    # At this point, we are committed to radix sort.
    u = uint_map!(v, lo, hi, o)

    # we subtract umn to avoid radixing over unnecessary bits. For example,
    # Int32[3, -1, 2] uint_maps to UInt32[0x80000003, 0x7fffffff, 0x80000002]
    # which uses all 32 bits, but once we subtract umn = 0x7fffffff, we are left with
    # UInt32[0x00000004, 0x00000000, 0x00000003] which uses only 3 bits, and
    # Float32[2.012, 400.0, 12.345] uint_maps to UInt32[0x3fff3b63, 0x3c37ffff, 0x414570a4]
    # which is reduced to UInt32[0x03c73b64, 0x00000000, 0x050d70a5] using only 26 bits.
    # the overhead for this subtraction is small enough that it is worthwhile in many cases.

    # this is faster than u[lo:hi] .-= umn as of v1.9.0-DEV.100
    @inbounds for i in lo:hi
        u[i] -= umn
    end

    scratch, t = make_scratch(scratch, eltype(v), hi-lo+1)
    tu = reinterpret(eltype(u), t)
    if radix_sort!(u, lo, hi, bits, tu, 1-lo)
        uint_unmap!(v, u, lo, hi, o, umn)
    else
        uint_unmap!(v, tu, lo, hi, o, umn, 1-lo)
    end
    scratch
end


"""
    ScratchQuickSort(next::Algorithm=SMALL_ALGORITHM) <: Algorithm
    ScratchQuickSort(lo::Union{Integer, Missing}, hi::Union{Integer, Missing}=lo, next::Algorithm=SMALL_ALGORITHM) <: Algorithm

Use the `ScratchQuickSort` algorithm with the `next` algorithm as a base case.

`ScratchQuickSort` is like `QuickSort`, but utilizes scratch space to operate faster and allow
for the possibility of maintaining stability.

If `lo` and `hi` are provided, finds and sorts the elements in the range `lo:hi`, reordering
but not necessarily sorting other elements in the process. If `lo` or `hi` is `missing`, it
is treated as the first or last index of the input, respectively.

`lo` and `hi` may be specified together as an `AbstractUnitRange`.

Characteristics:
  * *stable*: preserves the ordering of elements that compare equal
    (e.g. "a" and "A" in a sort of letters that ignores case).
  * *not in-place* in memory.
  * *divide-and-conquer*: sort strategy similar to [`QuickSort`](@ref).
  * *linear runtime* if `length(lo:hi)` is constant
  * *quadratic worst case runtime* in pathological cases
  (vanishingly rare for non-malicious input)
"""
struct ScratchQuickSort{L<:Union{Integer,Missing}, H<:Union{Integer,Missing}, T<:Algorithm} <: Algorithm
    lo::L
    hi::H
    next::T
end
ScratchQuickSort(next::Algorithm=SMALL_ALGORITHM) = ScratchQuickSort(missing, missing, next)
ScratchQuickSort(lo::Union{Integer, Missing}, hi::Union{Integer, Missing}) = ScratchQuickSort(lo, hi, SMALL_ALGORITHM)
ScratchQuickSort(lo::Union{Integer, Missing}, next::Algorithm=SMALL_ALGORITHM) = ScratchQuickSort(lo, lo, next)
ScratchQuickSort(r::OrdinalRange, next::Algorithm=SMALL_ALGORITHM) = ScratchQuickSort(first(r), last(r), next)

# select a pivot, partition v[lo:hi] according
# to the pivot, and store the result in t[lo:hi].
#
# sets `pivot_dest[pivot_index+pivot_index_offset] = pivot` and returns that index.
function partition!(t::AbstractVector, lo::Integer, hi::Integer, offset::Integer, o::Ordering,
        v::AbstractVector, rev::Bool, pivot_dest::AbstractVector, pivot_index_offset::Integer)
    # Ideally we would use `pivot_index = rand(lo:hi)`, but that requires Random.jl
    # and would mutate the global RNG in sorting.
    pivot_index = mod(hash(lo), lo:hi)
    @inbounds begin
        pivot = v[pivot_index]
        while lo < pivot_index
            x = v[lo]
            fx = rev ? !lt(o, x, pivot) : lt(o, pivot, x)
            t[(fx ? hi : lo) - offset] = x
            offset += fx
            lo += 1
        end
        while lo < hi
            x = v[lo+1]
            fx = rev ? lt(o, pivot, x) : !lt(o, x, pivot)
            t[(fx ? hi : lo) - offset] = x
            offset += fx
            lo += 1
        end
        pivot_index = lo-offset + pivot_index_offset
        pivot_dest[pivot_index] = pivot
    end

    # t_pivot_index = lo-offset (i.e. without pivot_index_offset)
    # t[t_pivot_index] is whatever it was before unless t is the pivot_dest
    # t[<t_pivot_index] <* pivot, stable
    # t[>t_pivot_index] >* pivot, reverse stable

    pivot_index
end

function _sort!(v::AbstractVector, a::ScratchQuickSort, o::Ordering, kw;
                t=nothing, offset=nothing, swap=false, rev=false)
    @getkw lo hi scratch

    if t === nothing
        scratch, t = make_scratch(scratch, eltype(v), hi-lo+1)
        offset = 1-lo
        kw = (;kw..., scratch)
    end

    while lo < hi && hi - lo > SMALL_THRESHOLD
        j = if swap
            partition!(v, lo+offset, hi+offset, offset, o, t, rev, v, 0)
        else
            partition!(t, lo, hi, -offset, o, v, rev, v, -offset)
        end
        swap = !swap

        # For ScratchQuickSort(), a.lo === a.hi === missing, so the first two branches get skipped
        if !ismissing(a.lo) && j <= a.lo # Skip sorting the lower part
            swap && copyto!(v, lo, t, lo+offset, j-lo)
            rev && reverse!(v, lo, j-1)
            lo = j+1
            rev = !rev
        elseif !ismissing(a.hi) && a.hi <= j # Skip sorting the upper part
            swap && copyto!(v, j+1, t, j+1+offset, hi-j)
            rev || reverse!(v, j+1, hi)
            hi = j-1
        elseif j-lo < hi-j
            # Sort the lower part recursively because it is smaller. Recursing on the
            # smaller part guarantees O(log(n)) stack space even on pathological inputs.
            _sort!(v, a, o, (;kw..., lo, hi=j-1); t, offset, swap, rev)
            lo = j+1
            rev = !rev
        else # Sort the higher part recursively
            _sort!(v, a, o, (;kw..., lo=j+1, hi); t, offset, swap, rev=!rev)
            hi = j-1
        end
    end
    hi < lo && return scratch
    swap && copyto!(v, lo, t, lo+offset, hi-lo+1)
    rev && reverse!(v, lo, hi)
    _sort!(v, a.next, o, (;kw..., lo, hi))
end


"""
    StableCheckSorted(next) <: Algorithm

Check if an input is sorted and/or reverse-sorted.

The definition of reverse-sorted is that for every pair of adjacent elements, the latter is
less than the former. This is stricter than `issorted(v, Reverse(o))` to avoid swapping pairs
of elements that compare equal.
"""
struct StableCheckSorted{T<:Algorithm} <: Algorithm
    next::T
end
function _sort!(v::AbstractVector, a::StableCheckSorted, o::Ordering, kw)
    @getkw lo hi scratch
    if _issorted(v, lo, hi, o)
        return scratch
    elseif _issorted(v, lo, hi, Lt((x, y) -> !lt(o, x, y)))
        # Reverse only if necessary. Using issorted(..., Reverse(o)) would violate stability.
        reverse!(v, lo, hi)
        return scratch
    end

    _sort!(v, a.next, o, kw)
end


# The return value indicates whether v is sorted (true) or t is sorted (false)
# This is one of the many reasons radix_sort! is not exported.
function radix_sort!(v::AbstractVector{U}, lo::Integer, hi::Integer, bits::Unsigned,
                     t::AbstractVector{U}, offset::Integer,
                     chunk_size=radix_chunk_size_heuristic(lo, hi, bits)) where U <: Unsigned
    # bits is unsigned for performance reasons.
    counts = Vector{Int}(undef, 1 << chunk_size + 1) # TODO use scratch for this

    shift = 0
    while true
        @noinline radix_sort_pass!(t, lo, hi, offset, counts, v, shift, chunk_size)
        # the latest data resides in t
        shift += chunk_size
        shift < bits || return false
        @noinline radix_sort_pass!(v, lo+offset, hi+offset, -offset, counts, t, shift, chunk_size)
        # the latest data resides in v
        shift += chunk_size
        shift < bits || return true
    end
end
function radix_sort_pass!(t, lo, hi, offset, counts, v, shift, chunk_size)
    mask = UInt(1) << chunk_size - 1  # mask is defined in pass so that the compiler
    @inbounds begin                   #  ↳ knows it's shape
        # counts[2:mask+2] will store the number of elements that fall into each bucket.
        # if chunk_size = 8, counts[2] is bucket 0x00 and counts[257] is bucket 0xff.
        counts .= 0
        for k in lo:hi
            x = v[k]                  # lookup the element
            i = (x >> shift)&mask + 2 # compute its bucket's index for this pass
            counts[i] += 1            # increment that bucket's count
        end

        counts[1] = lo + offset       # set target index for the first bucket
        cumsum!(counts, counts)       # set target indices for subsequent buckets
        # counts[1:mask+1] now stores indices where the first member of each bucket
        # belongs, not the number of elements in each bucket. We will put the first element
        # of bucket 0x00 in t[counts[1]], the next element of bucket 0x00 in t[counts[1]+1],
        # and the last element of bucket 0x00 in t[counts[2]-1].

        for k in lo:hi
            x = v[k]                  # lookup the element
            i = (x >> shift)&mask + 1 # compute its bucket's index for this pass
            j = counts[i]             # lookup the target index
            t[j] = x                  # put the element where it belongs
            counts[i] = j + 1         # increment the target index for the next
        end                           #  ↳ element in this bucket
    end
end
function radix_chunk_size_heuristic(lo::Integer, hi::Integer, bits::Unsigned)
    # chunk_size is the number of bits to radix over at once.
    # We need to allocate an array of size 2^chunk size, and on the other hand the higher
    # the chunk size the fewer passes we need. Theoretically, chunk size should be based on
    # the Lambert W function applied to length. Empirically, we use this heuristic:
    guess = min(10, log(maybe_unsigned(hi-lo))*3/4+3)
    # TODO the maximum chunk size should be based on architecture cache size.

    # We need iterations * chunk size ≥ bits, and these cld's
    # make an effort to get iterations * chunk size ≈ bits
    UInt8(cld(bits, cld(bits, guess)))
end

maybe_unsigned(x::Integer) = x # this is necessary to avoid calling unsigned on BigInt
maybe_unsigned(x::BitSigned) = unsigned(x)
function _issorted(v::AbstractVector, lo::Integer, hi::Integer, o::Ordering)
    @boundscheck checkbounds(v, lo:hi)
    @inbounds for i in (lo+1):hi
        lt(o, v[i], v[i-1]) && return false
    end
    true
end


## default sorting policy ##

"""
    InitialOptimizations(next) <: Algorithm

Attempt to apply a suite of low-cost optimizations to the input vector before sorting. These
optimizations may be automatically applied by the `sort!` family of functions when
`alg=InsertionSort`, `alg=MergeSort`, or `alg=QuickSort` is passed as an argument.

`InitialOptimizations` is an implementation detail and subject to change or removal in
future versions of Julia.

If `next` is stable, then `InitialOptimizations(next)` is also stable.

The specific optimizations attempted by `InitialOptimizations` are
[`MissingOptimization`](@ref), [`BoolOptimization`](@ref), dispatch to
[`InsertionSort`](@ref) for inputs with `length <= 10`, and [`IEEEFloatOptimization`](@ref).
"""
InitialOptimizations(next) = MissingOptimization(
    BoolOptimization(
        Small{10}(
            IEEEFloatOptimization(
                next))))
"""
    DEFAULT_STABLE

The default sorting algorithm.

This algorithm is guaranteed to be stable (i.e. it will not reorder elements that compare
equal). It makes an effort to be fast for most inputs.

The algorithms used by `DEFAULT_STABLE` are an implementation detail. See extended help
for the current dispatch system.

# Extended Help

`DEFAULT_STABLE` is composed of two parts: the [`InitialOptimizations`](@ref) and a hybrid
of Radix, Insertion, Counting, Quick sorts.

We begin with MissingOptimization because it has no runtime cost when it is not
triggered and can enable other optimizations to be applied later. For example,
BoolOptimization cannot apply to an `AbstractVector{Union{Missing, Bool}}`, but after
[`MissingOptimization`](@ref) is applied, that input will be converted into am
`AbstractVector{Bool}`.

We next apply [`BoolOptimization`](@ref) because it also has no runtime cost when it is not
triggered and when it is triggered, it is an incredibly efficient algorithm (sorting `Bool`s
is quite easy).

Next, we dispatch to [`InsertionSort`](@ref) for inputs with `length <= 10`. This dispatch
occurs before the [`IEEEFloatOptimization`](@ref) pass because the
[`IEEEFloatOptimization`](@ref)s are not beneficial for very small inputs.

To conclude the [`InitialOptimizations`](@ref), we apply [`IEEEFloatOptimization`](@ref).

After these optimizations, we branch on whether radix sort and related algorithms can be
applied to the input vector and ordering. We conduct this branch by testing if
`UIntMappable(v, order) !== nothing`. That is, we see if we know of a reversible mapping
from `eltype(v)` to `UInt` that preserves the ordering `order`. We perform this check after
the initial optimizations because they can change the input vector's type and ordering to
make them `UIntMappable`.

If the input is not [`UIntMappable`](@ref), then we perform a presorted check and dispatch
to [`ScratchQuickSort`](@ref).

Otherwise, we dispatch to [`InsertionSort`](@ref) for inputs with `length <= 40` and then
perform a presorted check ([`CheckSorted`](@ref)).

We check for short inputs before performing the presorted check to avoid the overhead of the
check for small inputs. Because the alternate dispatch is to [`InsertionSort`](@ref) which
has efficient `O(n)` runtime on presorted inputs, the check is not necessary for small
inputs.

We check if the input is reverse-sorted for long vectors (more than 500 elements) because
the check is essentially free unless the input is almost entirely reverse sorted.

Note that once the input is determined to be [`UIntMappable`](@ref), we know the order forms
a [total order](wikipedia.org/wiki/Total_order) over the inputs and so it is impossible to
perform an unstable sort because no two elements can compare equal unless they _are_ equal,
in which case switching them is undetectable. We utilize this fact to perform a more
aggressive reverse sorted check that will reverse the vector `[3, 2, 2, 1]`.

After these potential fast-paths are tried and failed, we [`ComputeExtrema`](@ref) of the
input. This computation has a fairly fast `O(n)` runtime, but we still try to delay it until
it is necessary.

Next, we [`ConsiderCountingSort`](@ref). If the range the input is small compared to its
length, we apply [`CountingSort`](@ref).

Next, we [`ConsiderRadixSort`](@ref). This is similar to the dispatch to counting sort,
but we consider the number of _bits_ in the range, rather than the range itself.
Consequently, we apply [`RadixSort`](@ref) for any reasonably long inputs that reach this
stage.

Finally, if the input has length less than 80, we dispatch to [`InsertionSort`](@ref) and
otherwise we dispatch to [`ScratchQuickSort`](@ref).
"""
const DEFAULT_STABLE = InitialOptimizations(
    IsUIntMappable(
        Small{40}(
            CheckSorted(
                ComputeExtrema(
                    ConsiderCountingSort(
                        ConsiderRadixSort(
                            Small{80}(
                                ScratchQuickSort())))))),
        StableCheckSorted(
            ScratchQuickSort())))
"""
    DEFAULT_UNSTABLE

An efficient sorting algorithm.

The algorithms used by `DEFAULT_UNSTABLE` are an implementation detail. They are currently
the same as those used by [`DEFAULT_STABLE`](@ref), but this is subject to change in future.
"""
const DEFAULT_UNSTABLE = DEFAULT_STABLE
const SMALL_THRESHOLD  = 20

function Base.show(io::IO, alg::Algorithm)
    print_tree(io, alg, 0)
end
function print_tree(io::IO, alg::Algorithm, cols::Int)
    print(io, "    "^cols)
    show_type(io, alg)
    print(io, '(')
    for (i, name) in enumerate(fieldnames(typeof(alg)))
        arg = getproperty(alg, name)
        i > 1 && print(io, ',')
        if arg isa Algorithm
            println(io)
            print_tree(io, arg, cols+1)
        else
            i > 1 && print(io, ' ')
            print(io, arg)
        end
    end
    print(io, ')')
end
show_type(io::IO, alg::Algorithm) = Base.show_type_name(io, typeof(alg).name)
show_type(io::IO, alg::Small{N}) where N = print(io, "Base.Sort.Small{$N}")

defalg(v::AbstractArray) = DEFAULT_STABLE
defalg(v::AbstractArray{<:Union{Number, Missing}}) = DEFAULT_UNSTABLE
defalg(v::AbstractArray{Missing}) = DEFAULT_UNSTABLE # for method disambiguation
defalg(v::AbstractArray{Union{}}) = DEFAULT_UNSTABLE # for method disambiguation

"""
    sort!(v; alg::Algorithm=defalg(v), lt=isless, by=identity, rev::Bool=false, order::Ordering=Forward)

Sort the vector `v` in place. A stable algorithm is used by default: the
ordering of elements that compare equal is preserved. A specific algorithm can
be selected via the `alg` keyword (see [Sorting Algorithms](@ref) for available
algorithms).

Elements are first transformed with the function `by` and then compared
according to either the function `lt` or the ordering `order`. Finally, the
resulting order is reversed if `rev=true` (this preserves forward stability:
elements that compare equal are not reversed). The current implementation applies
the `by` transformation before each comparison rather than once per element.

Passing an `lt` other than `isless` along with an `order` other than
[`Base.Order.Forward`](@ref) or [`Base.Order.Reverse`](@ref) is not permitted,
otherwise all options are independent and can be used together in all possible
combinations. Note that `order` can also include a "by" transformation, in
which case it is applied after that defined with the `by` keyword. For more
information on `order` values see the documentation on [Alternate
Orderings](@ref).

Relations between two elements are defined as follows (with "less" and
"greater" exchanged when `rev=true`):

* `x` is less than `y` if `lt(by(x), by(y))` (or `Base.Order.lt(order, by(x), by(y))`) yields true.
* `x` is greater than `y` if `y` is less than `x`.
* `x` and `y` are equivalent if neither is less than the other ("incomparable"
  is sometimes used as a synonym for "equivalent").

The result of `sort!` is sorted in the sense that every element is greater than
or equivalent to the previous one.

The `lt` function must define a strict weak order, that is, it must be

* irreflexive: `lt(x, x)` always yields `false`,
* asymmetric: if `lt(x, y)` yields `true` then `lt(y, x)` yields `false`,
* transitive: `lt(x, y) && lt(y, z)` implies `lt(x, z)`,
* transitive in equivalence: `!lt(x, y) && !lt(y, x)` and `!lt(y, z) && !lt(z,
  y)` together imply `!lt(x, z) && !lt(z, x)`. In words: if `x` and `y` are
  equivalent and `y` and `z` are equivalent then `x` and `z` must be
  equivalent.

For example `<` is a valid `lt` function for `Int` values but `≤` is not: it
violates irreflexivity. For `Float64` values even `<` is invalid as it violates
the fourth condition: `1.0` and `NaN` are equivalent and so are `NaN` and `2.0`
but `1.0` and `2.0` are not equivalent.

See also [`sort`](@ref), [`sortperm`](@ref), [`sortslices`](@ref),
[`partialsort!`](@ref), [`partialsortperm`](@ref), [`issorted`](@ref),
[`searchsorted`](@ref), [`insorted`](@ref), [`Base.Order.ord`](@ref).

# Examples
```jldoctest
julia> v = [3, 1, 2]; sort!(v); v
3-element Vector{Int64}:
 1
 2
 3

julia> v = [3, 1, 2]; sort!(v, rev = true); v
3-element Vector{Int64}:
 3
 2
 1

julia> v = [(1, "c"), (3, "a"), (2, "b")]; sort!(v, by = x -> x[1]); v
3-element Vector{Tuple{Int64, String}}:
 (1, "c")
 (2, "b")
 (3, "a")

julia> v = [(1, "c"), (3, "a"), (2, "b")]; sort!(v, by = x -> x[2]); v
3-element Vector{Tuple{Int64, String}}:
 (3, "a")
 (2, "b")
 (1, "c")

julia> sort(0:3, by=x->x-2, order=Base.Order.By(abs)) # same as sort(0:3, by=abs(x->x-2))
4-element Vector{Int64}:
 2
 1
 3
 0

julia> sort([2, NaN, 1, NaN, 3]) # correct sort with default lt=isless
5-element Vector{Float64}:
   1.0
   2.0
   3.0
 NaN
 NaN

julia> sort([2, NaN, 1, NaN, 3], lt=<) # wrong sort due to invalid lt. This behavior is undefined.
5-element Vector{Float64}:
   2.0
 NaN
   1.0
 NaN
   3.0
```
"""
function sort!(v::AbstractVector{T};
               alg::Algorithm=defalg(v),
               lt=isless,
               by=identity,
               rev::Union{Bool,Nothing}=nothing,
               order::Ordering=Forward,
               scratch::Union{Vector{T}, Nothing}=nothing) where T
    _sort!(v, maybe_apply_initial_optimizations(alg), ord(lt,by,rev,order), (;scratch))
    v
end

"""
    sort(v; alg::Algorithm=defalg(v), lt=isless, by=identity, rev::Bool=false, order::Ordering=Forward)

Variant of [`sort!`](@ref) that returns a sorted copy of `v` leaving `v` itself unmodified.

<<<<<<< HEAD
By default, `sort` copies its input with [`Base.copymutable`](@ref) before sorting, but some types have
specialized versions of `sort`, such as `NTuples` (`sort(::NTuple)` returns an `NTuple`) and
`Dict` (`sort(::Dict)` produces a new sorted dictionary data structure).
=======
Returns something [`similar`](@ref) to `v` when `v` is an `AbstractArray` and uses
[`collect`](@ref) to support arbitrary non-`AbstractArray` iterables.
>>>>>>> 8944a22b

!!! compat "Julia 1.10"
    `sort` of arbitrary iterables requires at least Julia 1.10.

# Examples
```jldoctest
julia> v = [3, 1, 2];

julia> sort(v)
3-element Vector{Int64}:
 1
 2
 3

julia> v
3-element Vector{Int64}:
 3
 1
 2
```
"""
function sort(v; kws...)
    size = IteratorSize(v)
    size == HasShape{0}() && throw(ArgumentError("$v cannot be sorted"))
    size == IsInfinite() && throw(ArgumentError("infinite iterator $v cannot be sorted"))
    sort!(collect(v); kws...)
end
sort(v::AbstractVector; kws...) = sort!(copymutable(v); kws...) # for method disambiguation
sort(::AbstractString; kws...) =
    throw(ArgumentError("sort(::AbstractString) is not supported"))
sort(::Tuple; kws...) =
    throw(ArgumentError("sort(::Tuple) is only supported for NTuples"))

function sort(x::NTuple{N}; lt::Function=isless, by::Function=identity,
              rev::Union{Bool,Nothing}=nothing, order::Ordering=Forward) where N
    o = ord(lt,by,rev,order)
    if N > 9
        v = sort!(collect(x), DEFAULT_STABLE, o)
        tuple((v[i] for i in 1:N)...)
    else
        _sort(x, o)
    end
end
_sort(x::Union{NTuple{0}, NTuple{1}}, o::Ordering) = x
function _sort(x::NTuple, o::Ordering)
    a, b = Base.IteratorsMD.split(x, Val(length(x)>>1))
    merge(_sort(a, o), _sort(b, o), o)
end
merge(x::NTuple, y::NTuple{0}, o::Ordering) = x
merge(x::NTuple{0}, y::NTuple, o::Ordering) = y
merge(x::NTuple{0}, y::NTuple{0}, o::Ordering) = x # Method ambiguity
merge(x::NTuple, y::NTuple, o::Ordering) =
    (lt(o, y[1], x[1]) ? (y[1], merge(x, tail(y), o)...) : (x[1], merge(tail(x), y, o)...))


## partialsortperm: the permutation to sort the first k elements of an array ##

"""
    partialsortperm(v, k; by=ientity, lt=isless, rev=false)

Return a partial permutation `I` of the vector `v`, so that `v[I]` returns values of a fully
sorted version of `v` at index `k`. If `k` is a range, a vector of indices is returned; if
`k` is an integer, a single index is returned. The order is specified using the same
keywords as `sort!`. The permutation is stable: the indices of equal elements
will appear in ascending order.

This function is equivalent to, but more efficient than, calling `sortperm(...)[k]`.

# Examples
```jldoctest
julia> v = [3, 1, 2, 1];

julia> v[partialsortperm(v, 1)]
1

julia> p = partialsortperm(v, 1:3)
3-element view(::Vector{Int64}, 1:3) with eltype Int64:
 2
 4
 3

julia> v[p]
3-element Vector{Int64}:
 1
 1
 2
```
"""
partialsortperm(v::AbstractVector, k::Union{Integer,OrdinalRange}; kwargs...) =
    partialsortperm!(similar(Vector{eltype(k)}, axes(v,1)), v, k; kwargs...)

"""
    partialsortperm!(ix, v, k; by=identity, lt=isless, rev=false)

Like [`partialsortperm`](@ref), but accepts a preallocated index vector `ix` the same size as
`v`, which is used to store (a permutation of) the indices of `v`.

`ix` is initialized to contain the indices of `v`.

(Typically, the indices of `v` will be `1:length(v)`, although if `v` has an alternative array type
with non-one-based indices, such as an `OffsetArray`, `ix` must share those same indices)

Upon return, `ix` is guaranteed to have the indices `k` in their sorted positions, such that

```julia
partialsortperm!(ix, v, k);
v[ix[k]] == partialsort(v, k)
```

The return value is the `k`th element of `ix` if `k` is an integer, or view into `ix` if `k` is
a range.

$(Base._DOCS_ALIASING_WARNING)

# Examples
```jldoctest
julia> v = [3, 1, 2, 1];

julia> ix = Vector{Int}(undef, 4);

julia> partialsortperm!(ix, v, 1)
2

julia> ix = [1:4;];

julia> partialsortperm!(ix, v, 2:3)
2-element view(::Vector{Int64}, 2:3) with eltype Int64:
 4
 3
```
 """
function partialsortperm!(ix::AbstractVector{<:Integer}, v::AbstractVector,
                          k::Union{Integer, OrdinalRange};
                          lt::Function=isless,
                          by::Function=identity,
                          rev::Union{Bool,Nothing}=nothing,
                          order::Ordering=Forward,
                          initialized::Bool=false)
    if axes(ix,1) != axes(v,1)
        throw(ArgumentError("The index vector is used as scratch space and must have the " *
                            "same length/indices as the source vector, $(axes(ix,1)) != $(axes(v,1))"))
    end
    @inbounds for i in eachindex(ix)
        ix[i] = i
    end

    # do partial quicksort
    _sort!(ix, InitialOptimizations(ScratchQuickSort(k)), Perm(ord(lt, by, rev, order), v), (;))

    maybeview(ix, k)
end

## sortperm: the permutation to sort an array ##

"""
    sortperm(A; alg::Algorithm=DEFAULT_UNSTABLE, lt=isless, by=identity, rev::Bool=false, order::Ordering=Forward, [dims::Integer])

Return a permutation vector or array `I` that puts `A[I]` in sorted order along the given dimension.
If `A` has more than one dimension, then the `dims` keyword argument must be specified. The order is specified
using the same keywords as [`sort!`](@ref). The permutation is guaranteed to be stable even
if the sorting algorithm is unstable: the indices of equal elements will appear in
ascending order.

See also [`sortperm!`](@ref), [`partialsortperm`](@ref), [`invperm`](@ref), [`indexin`](@ref).
To sort slices of an array, refer to [`sortslices`](@ref).

!!! compat "Julia 1.9"
    The method accepting `dims` requires at least Julia 1.9.

# Examples
```jldoctest
julia> v = [3, 1, 2];

julia> p = sortperm(v)
3-element Vector{Int64}:
 2
 3
 1

julia> v[p]
3-element Vector{Int64}:
 1
 2
 3

julia> A = [8 7; 5 6]
2×2 Matrix{Int64}:
 8  7
 5  6

julia> sortperm(A, dims = 1)
2×2 Matrix{Int64}:
 2  4
 1  3

julia> sortperm(A, dims = 2)
2×2 Matrix{Int64}:
 3  1
 2  4
```
"""
function sortperm(A::AbstractArray;
                  alg::Algorithm=DEFAULT_UNSTABLE,
                  lt=isless,
                  by=identity,
                  rev::Union{Bool,Nothing}=nothing,
                  order::Ordering=Forward,
                  scratch::Union{Vector{<:Integer}, Nothing}=nothing,
                  dims...) #to optionally specify dims argument
    if rev === true
        _sortperm(A; alg, order=ord(lt, by, true, order), scratch, dims...)
    else
        _sortperm(A; alg, order=ord(lt, by, nothing, order), scratch, dims...)
    end
end
function _sortperm(A::AbstractArray; alg, order, scratch, dims...)
    if order === Forward && isa(A,Vector) && eltype(A)<:Integer
        n = length(A)
        if n > 1
            min, max = extrema(A)
            (diff, o1) = sub_with_overflow(max, min)
            (rangelen, o2) = add_with_overflow(diff, oneunit(diff))
            if !(o1 || o2)::Bool && rangelen < div(n,2)
                return sortperm_int_range(A, rangelen, min)
            end
        end
    end
    ix = copymutable(LinearIndices(A))
    sort!(ix; alg, order = Perm(order, vec(A)), scratch, dims...)
end


"""
    sortperm!(ix, A; alg::Algorithm=DEFAULT_UNSTABLE, lt=isless, by=identity, rev::Bool=false, order::Ordering=Forward, [dims::Integer])

Like [`sortperm`](@ref), but accepts a preallocated index vector or array `ix` with the same `axes` as `A`.
`ix` is initialized to contain the values `LinearIndices(A)`.

$(Base._DOCS_ALIASING_WARNING)

!!! compat "Julia 1.9"
    The method accepting `dims` requires at least Julia 1.9.

# Examples
```jldoctest
julia> v = [3, 1, 2]; p = zeros(Int, 3);

julia> sortperm!(p, v); p
3-element Vector{Int64}:
 2
 3
 1

julia> v[p]
3-element Vector{Int64}:
 1
 2
 3

julia> A = [8 7; 5 6]; p = zeros(Int,2, 2);

julia> sortperm!(p, A; dims=1); p
2×2 Matrix{Int64}:
 2  4
 1  3

julia> sortperm!(p, A; dims=2); p
2×2 Matrix{Int64}:
 3  1
 2  4
```
"""
@inline function sortperm!(ix::AbstractArray{T}, A::AbstractArray;
                   alg::Algorithm=DEFAULT_UNSTABLE,
                   lt=isless,
                   by=identity,
                   rev::Union{Bool,Nothing}=nothing,
                   order::Ordering=Forward,
                   initialized::Bool=false,
                   scratch::Union{Vector{T}, Nothing}=nothing,
                   dims...) where T <: Integer #to optionally specify dims argument
    (typeof(A) <: AbstractVector) == (:dims in keys(dims)) && throw(ArgumentError("Dims argument incorrect for type $(typeof(A))"))
    axes(ix) == axes(A) || throw(ArgumentError("index array must have the same size/axes as the source array, $(axes(ix)) != $(axes(A))"))

    ix .= LinearIndices(A)
    if rev === true
        sort!(ix; alg, order=Perm(ord(lt, by, true, order), vec(A)), scratch, dims...)
    else
        sort!(ix; alg, order=Perm(ord(lt, by, nothing, order), vec(A)), scratch, dims...)
    end
end

# sortperm for vectors of few unique integers
function sortperm_int_range(x::Vector{<:Integer}, rangelen, minval)
    offs = 1 - minval
    n = length(x)

    counts = fill(0, rangelen+1)
    counts[1] = 1
    @inbounds for i = 1:n
        counts[x[i] + offs + 1] += 1
    end

    #cumsum!(counts, counts)
    @inbounds for i = 2:length(counts)
        counts[i] += counts[i-1]
    end

    P = Vector{Int}(undef, n)
    @inbounds for i = 1:n
        label = x[i] + offs
        P[counts[label]] = i
        counts[label] += 1
    end

    return P
end

## sorting multi-dimensional arrays ##

"""
    sort(A; dims::Integer, alg::Algorithm=defalg(A), lt=isless, by=identity, rev::Bool=false, order::Ordering=Forward)

Sort a multidimensional array `A` along the given dimension.
See [`sort!`](@ref) for a description of possible
keyword arguments.

To sort slices of an array, refer to [`sortslices`](@ref).

# Examples
```jldoctest
julia> A = [4 3; 1 2]
2×2 Matrix{Int64}:
 4  3
 1  2

julia> sort(A, dims = 1)
2×2 Matrix{Int64}:
 1  2
 4  3

julia> sort(A, dims = 2)
2×2 Matrix{Int64}:
 3  4
 1  2
```
"""
function sort(A::AbstractArray{T};
              dims::Integer,
              alg::Algorithm=defalg(A),
              lt=isless,
              by=identity,
              rev::Union{Bool,Nothing}=nothing,
              order::Ordering=Forward,
              scratch::Union{Vector{T}, Nothing}=nothing) where T
    dim = dims
    order = ord(lt,by,rev,order)
    n = length(axes(A, dim))
    if dim != 1
        pdims = (dim, setdiff(1:ndims(A), dim)...)  # put the selected dimension first
        Ap = permutedims(A, pdims)
        Av = vec(Ap)
        sort_chunks!(Av, n, maybe_apply_initial_optimizations(alg), order, scratch)
        permutedims(Ap, invperm(pdims))
    else
        Av = A[:]
        sort_chunks!(Av, n, maybe_apply_initial_optimizations(alg), order, scratch)
        reshape(Av, axes(A))
    end
end

@noinline function sort_chunks!(Av, n, alg, order, scratch)
    inds = LinearIndices(Av)
    sort_chunks!(Av, n, alg, order, scratch, first(inds), last(inds))
end

@noinline function sort_chunks!(Av, n, alg, order, scratch::Nothing, fst, lst)
    for lo = fst:n:lst
        s = _sort!(Av, alg, order, (; lo, hi=lo+n-1, scratch))
        s !== nothing && return sort_chunks!(Av, n, alg, order, s, lo+n, lst)
    end
    Av
end

@noinline function sort_chunks!(Av, n, alg, order, scratch::AbstractVector, fst, lst)
    for lo = fst:n:lst
        _sort!(Av, alg, order, (; lo, hi=lo+n-1, scratch))
    end
    Av
end


"""
    sort!(A; dims::Integer, alg::Algorithm=defalg(A), lt=isless, by=identity, rev::Bool=false, order::Ordering=Forward)

Sort the multidimensional array `A` along dimension `dims`.
See the one-dimensional version of [`sort!`](@ref) for a description of
possible keyword arguments.

To sort slices of an array, refer to [`sortslices`](@ref).

!!! compat "Julia 1.1"
    This function requires at least Julia 1.1.

# Examples
```jldoctest
julia> A = [4 3; 1 2]
2×2 Matrix{Int64}:
 4  3
 1  2

julia> sort!(A, dims = 1); A
2×2 Matrix{Int64}:
 1  2
 4  3

julia> sort!(A, dims = 2); A
2×2 Matrix{Int64}:
 1  2
 3  4
```
"""
function sort!(A::AbstractArray{T};
               dims::Integer,
               alg::Algorithm=defalg(A),
               lt=isless,
               by=identity,
               rev::Union{Bool,Nothing}=nothing,
               order::Ordering=Forward, # TODO stop eagerly over-allocating.
               scratch::Union{Vector{T}, Nothing}=Vector{T}(undef, size(A, dims))) where T
    __sort!(A, Val(dims), maybe_apply_initial_optimizations(alg), ord(lt, by, rev, order), scratch)
end
function __sort!(A::AbstractArray{T}, ::Val{K},
                alg::Algorithm,
                order::Ordering,
                scratch::Union{Vector{T}, Nothing}) where {K,T}
    nd = ndims(A)

    1 <= K <= nd || throw(ArgumentError("dimension out of range"))

    remdims = ntuple(i -> i == K ? 1 : axes(A, i), nd)
    for idx in CartesianIndices(remdims)
        Av = view(A, ntuple(i -> i == K ? Colon() : idx[i], nd)...)
        sort!(Av; alg, order, scratch)
    end
    A
end


## uint mapping to allow radix sorting primitives other than UInts ##

"""
    UIntMappable(T::Type, order::Ordering)

Return `typeof(uint_map(x::T, order))` if [`uint_map`](@ref) and
[`uint_unmap`](@ref) are implemented.

If either is not implemented, return `nothing`.
"""
UIntMappable(T::Type, order::Ordering) = nothing

"""
    uint_map(x, order::Ordering)::Unsigned

Map `x` to an un unsigned integer, maintaining sort order.

The map should be reversible with [`uint_unmap`](@ref), so `isless(order, a, b)` must be
a linear ordering for `a, b <: typeof(x)`. Satisfies
`isless(order, a, b) === (uint_map(a, order) < uint_map(b, order))`
and `x === uint_unmap(typeof(x), uint_map(x, order), order)`

See also: [`UIntMappable`](@ref) [`uint_unmap`](@ref)
"""
function uint_map end

"""
    uint_unmap(T::Type, u::Unsigned, order::Ordering)

Reconstruct the unique value `x::T` that uint_maps to `u`. Satisfies
`x === uint_unmap(T, uint_map(x::T, order), order)` for all `x <: T`.

See also: [`uint_map`](@ref) [`UIntMappable`](@ref)
"""
function uint_unmap end


### Primitive Types

# Integers
uint_map(x::Unsigned, ::ForwardOrdering) = x
uint_unmap(::Type{T}, u::T, ::ForwardOrdering) where T <: Unsigned = u

uint_map(x::Signed, ::ForwardOrdering) =
    unsigned(xor(x, typemin(x)))
uint_unmap(::Type{T}, u::Unsigned, ::ForwardOrdering) where T <: Signed =
    xor(signed(u), typemin(T))

UIntMappable(T::BitIntegerType, ::ForwardOrdering) = unsigned(T)

# Floats are not UIntMappable under regular orderings because they fail on NaN edge cases.
# uint mappings for floats are defined in Float, where the Left and Right orderings
# guarantee that there are no NaN values

# Chars
uint_map(x::Char, ::ForwardOrdering) = reinterpret(UInt32, x)
uint_unmap(::Type{Char}, u::UInt32, ::ForwardOrdering) = reinterpret(Char, u)
UIntMappable(::Type{Char}, ::ForwardOrdering) = UInt32

### Reverse orderings
uint_map(x, rev::ReverseOrdering) = ~uint_map(x, rev.fwd)
uint_unmap(T::Type, u::Unsigned, rev::ReverseOrdering) = uint_unmap(T, ~u, rev.fwd)
UIntMappable(T::Type, order::ReverseOrdering) = UIntMappable(T, order.fwd)


### Vectors

# Convert v to unsigned integers in place, maintaining sort order.
function uint_map!(v::AbstractVector, lo::Integer, hi::Integer, order::Ordering)
    u = reinterpret(UIntMappable(eltype(v), order), v)
    @inbounds for i in lo:hi
        u[i] = uint_map(v[i], order)
    end
    u
end

function uint_unmap!(v::AbstractVector, u::AbstractVector{U}, lo::Integer, hi::Integer,
                     order::Ordering, offset::U=zero(U),
                     index_offset::Integer=0) where U <: Unsigned
    @inbounds for i in lo:hi
        v[i] = uint_unmap(eltype(v), u[i+index_offset]+offset, order)
    end
    v
end



### Unused constructs for backward compatibility ###

## Old algorithms ##

struct QuickSortAlg     <: Algorithm end
struct MergeSortAlg     <: Algorithm end

"""
    PartialQuickSort{T <: Union{Integer,OrdinalRange}}

Indicate that a sorting function should use the partial quick sort algorithm.
`PartialQuickSort(k)` is like `QuickSort`, but is only required to find and
sort the elements that would end up in `v[k]` were `v` fully sorted.

Characteristics:
  * *not stable*: does not preserve the ordering of elements that
    compare equal (e.g. "a" and "A" in a sort of letters that
    ignores case).
  * *in-place* in memory.
  * *divide-and-conquer*: sort strategy similar to [`MergeSort`](@ref).

Note that `PartialQuickSort(k)` does not necessarily sort the whole array. For example,

```jldoctest
julia> x = rand(100);

julia> k = 50:100;

julia> s1 = sort(x; alg=QuickSort);

julia> s2 = sort(x; alg=PartialQuickSort(k));

julia> map(issorted, (s1, s2))
(true, false)

julia> map(x->issorted(x[k]), (s1, s2))
(true, true)

julia> s1[k] == s2[k]
true
```
"""
struct PartialQuickSort{T <: Union{Integer,OrdinalRange}} <: Algorithm
    k::T
end

"""
    QuickSort

Indicate that a sorting function should use the quick sort
algorithm, which is *not* stable.

Characteristics:
  * *not stable*: does not preserve the ordering of elements that
    compare equal (e.g. "a" and "A" in a sort of letters that
    ignores case).
  * *in-place* in memory.
  * *divide-and-conquer*: sort strategy similar to [`MergeSort`](@ref).
  * *good performance* for large collections.
"""
const QuickSort     = QuickSortAlg()

"""
    MergeSort

Indicate that a sorting function should use the merge sort
algorithm. Merge sort divides the collection into
subcollections and repeatedly merges them, sorting each
subcollection at each step, until the entire
collection has been recombined in sorted form.

Characteristics:
  * *stable*: preserves the ordering of elements that compare
    equal (e.g. "a" and "A" in a sort of letters that ignores
    case).
  * *not in-place* in memory.
  * *divide-and-conquer* sort strategy.
  * *good performance* for large collections but typically not quite as
    fast as [`QuickSort`](@ref).
"""
const MergeSort     = MergeSortAlg()

maybe_apply_initial_optimizations(alg::Algorithm) = alg
maybe_apply_initial_optimizations(alg::QuickSortAlg) = InitialOptimizations(alg)
maybe_apply_initial_optimizations(alg::MergeSortAlg) = InitialOptimizations(alg)
maybe_apply_initial_optimizations(alg::InsertionSortAlg) = InitialOptimizations(alg)

# selectpivot!
#
# Given 3 locations in an array (lo, mi, and hi), sort v[lo], v[mi], v[hi] and
# choose the middle value as a pivot
#
# Upon return, the pivot is in v[lo], and v[hi] is guaranteed to be
# greater than the pivot

@inline function selectpivot!(v::AbstractVector, lo::Integer, hi::Integer, o::Ordering)
    @inbounds begin
        mi = midpoint(lo, hi)

        # sort v[mi] <= v[lo] <= v[hi] such that the pivot is immediately in place
        if lt(o, v[lo], v[mi])
            v[mi], v[lo] = v[lo], v[mi]
        end

        if lt(o, v[hi], v[lo])
            if lt(o, v[hi], v[mi])
                v[hi], v[lo], v[mi] = v[lo], v[mi], v[hi]
            else
                v[hi], v[lo] = v[lo], v[hi]
            end
        end

        # return the pivot
        return v[lo]
    end
end

# partition!
#
# select a pivot, and partition v according to the pivot

function partition!(v::AbstractVector, lo::Integer, hi::Integer, o::Ordering)
    pivot = selectpivot!(v, lo, hi, o)
    # pivot == v[lo], v[hi] > pivot
    i, j = lo, hi
    @inbounds while true
        i += 1; j -= 1
        while lt(o, v[i], pivot); i += 1; end;
        while lt(o, pivot, v[j]); j -= 1; end;
        i >= j && break
        v[i], v[j] = v[j], v[i]
    end
    v[j], v[lo] = pivot, v[j]

    # v[j] == pivot
    # v[k] >= pivot for k > j
    # v[i] <= pivot for i < j
    return j
end

function sort!(v::AbstractVector, lo::Integer, hi::Integer, a::QuickSortAlg, o::Ordering)
    @inbounds while lo < hi
        hi-lo <= SMALL_THRESHOLD && return sort!(v, lo, hi, SMALL_ALGORITHM, o)
        j = partition!(v, lo, hi, o)
        if j-lo < hi-j
            # recurse on the smaller chunk
            # this is necessary to preserve O(log(n))
            # stack space in the worst case (rather than O(n))
            lo < (j-1) && sort!(v, lo, j-1, a, o)
            lo = j+1
        else
            j+1 < hi && sort!(v, j+1, hi, a, o)
            hi = j-1
        end
    end
    return v
end

sort!(v::AbstractVector{T}, lo::Integer, hi::Integer, a::MergeSortAlg, o::Ordering, t0::Vector{T}) where T =
    invoke(sort!, Tuple{typeof.((v, lo, hi, a, o))..., AbstractVector{T}}, v, lo, hi, a, o, t0) # For disambiguation
function sort!(v::AbstractVector{T}, lo::Integer, hi::Integer, a::MergeSortAlg, o::Ordering,
        t0::Union{AbstractVector{T}, Nothing}=nothing) where T
    @inbounds if lo < hi
        hi-lo <= SMALL_THRESHOLD && return sort!(v, lo, hi, SMALL_ALGORITHM, o)

        m = midpoint(lo, hi)

        t = t0 === nothing ? similar(v, m-lo+1) : t0
        length(t) < m-lo+1 && resize!(t, m-lo+1)
        Base.require_one_based_indexing(t)

        sort!(v, lo,  m,  a, o, t)
        sort!(v, m+1, hi, a, o, t)

        i, j = 1, lo
        while j <= m
            t[i] = v[j]
            i += 1
            j += 1
        end

        i, k = 1, lo
        while k < j <= hi
            if lt(o, v[j], t[i])
                v[k] = v[j]
                j += 1
            else
                v[k] = t[i]
                i += 1
            end
            k += 1
        end
        while k < j
            v[k] = t[i]
            k += 1
            i += 1
        end
    end

    return v
end

function sort!(v::AbstractVector, lo::Integer, hi::Integer, a::PartialQuickSort,
               o::Ordering)
    @inbounds while lo < hi
        hi-lo <= SMALL_THRESHOLD && return sort!(v, lo, hi, SMALL_ALGORITHM, o)
        j = partition!(v, lo, hi, o)

        if j <= first(a.k)
            lo = j+1
        elseif j >= last(a.k)
            hi = j-1
        else
            # recurse on the smaller chunk
            # this is necessary to preserve O(log(n))
            # stack space in the worst case (rather than O(n))
            if j-lo < hi-j
                lo < (j-1) && sort!(v, lo, j-1, a, o)
                lo = j+1
            else
                hi > (j+1) && sort!(v, j+1, hi, a, o)
                hi = j-1
            end
        end
    end
    return v
end

## Old extensibility mechanisms ##

# Support 3-, 5-, and 6-argument versions of sort! for calling into the internals in the old way
sort!(v::AbstractVector, a::Algorithm, o::Ordering) = sort!(v, firstindex(v), lastindex(v), a, o)
function sort!(v::AbstractVector, lo::Integer, hi::Integer, a::Algorithm, o::Ordering)
    _sort!(v, a, o, (; lo, hi, legacy_dispatch_entry=a))
    v
end
sort!(v::AbstractVector, lo::Integer, hi::Integer, a::Algorithm, o::Ordering, _) = sort!(v, lo, hi, a, o)
function sort!(v::AbstractVector, lo::Integer, hi::Integer, a::Algorithm, o::Ordering, scratch::Vector)
    _sort!(v, a, o, (; lo, hi, scratch, legacy_dispatch_entry=a))
    v
end

# Support dispatch on custom algorithms in the old way
# sort!(::AbstractVector, ::Integer, ::Integer, ::MyCustomAlgorithm, ::Ordering) = ...
function _sort!(v::AbstractVector, a::Algorithm, o::Ordering, kw)
    @getkw lo hi scratch legacy_dispatch_entry
    if legacy_dispatch_entry === a
        # This error prevents infinite recursion for unknown algorithms
        throw(ArgumentError("Base.Sort._sort!(::$(typeof(v)), ::$(typeof(a)), ::$(typeof(o)), ::Any) is not defined"))
    else
        sort!(v, lo, hi, a, o)
        scratch
    end
end

end # module Sort<|MERGE_RESOLUTION|>--- conflicted
+++ resolved
@@ -1474,14 +1474,9 @@
 
 Variant of [`sort!`](@ref) that returns a sorted copy of `v` leaving `v` itself unmodified.
 
-<<<<<<< HEAD
-By default, `sort` copies its input with [`Base.copymutable`](@ref) before sorting, but some types have
-specialized versions of `sort`, such as `NTuples` (`sort(::NTuple)` returns an `NTuple`) and
-`Dict` (`sort(::Dict)` produces a new sorted dictionary data structure).
-=======
 Returns something [`similar`](@ref) to `v` when `v` is an `AbstractArray` and uses
-[`collect`](@ref) to support arbitrary non-`AbstractArray` iterables.
->>>>>>> 8944a22b
+[`collect`](@ref) to support arbitrary non-`AbstractArray` iterables. some types have
+specialized versions of `sort`, such as `NTuples` (`sort(::NTuple)` returns an `NTuple`)
 
 !!! compat "Julia 1.10"
     `sort` of arbitrary iterables requires at least Julia 1.10.
