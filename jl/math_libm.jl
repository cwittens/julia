--- conflicted
+++ resolved
@@ -89,14 +89,6 @@
 #abs(x::Float32) = ccall(dlsym(_jl_libfdm, :fabsf), Float32, (Float32,), x)
 #@vectorize_1arg Number abs
 
-<<<<<<< HEAD
-lgamma(x::Float64) = ccall(dlsym(_jl_libamos,:dgamln_),Float64,(Ptr{Float64},Ptr{Int32}),&x,&0)
-lgamma(x::Float32) = ccall(dlsym(_jl_libamos,:gamln_),Float32,(Ptr{Float32},Ptr{Int32}),&x,&0)
-lgamma(x::Real) = lgamma(float(x))
-@vectorize_1arg Number lgamma
-
-=======
->>>>>>> a3662e05
 gamma(x::Float64) = ccall(dlsym(_jl_libfdm, :tgamma),  Float64, (Float64,), x)
 gamma(x::Float32) = float32(gamma(float64(x)))
 gamma(x::Real) = gamma(float(x))
@@ -158,200 +150,4 @@
 ^(x::Float32, y::Integer) = x^float32(y)
 
 # alias
-<<<<<<< HEAD
-const pow = ^
-
-besselj0(x::Float64) = ccall(dlsym(_jl_libfdm, :j0),  Float64, (Float64,), x)
-besselj0(x::Float32) = ccall(dlsym(_jl_libfdm, :j0f), Float32, (Float32,), x)
-@vectorize_1arg Real besselj0
-besselj1(x::Float64) = ccall(dlsym(_jl_libfdm, :j1),  Float64, (Float64,), x)
-besselj1(x::Float32) = ccall(dlsym(_jl_libfdm, :j1f), Float32, (Float32,), x)
-@vectorize_1arg Real besselj1
-
-bessely0(x::Float64) = ccall(dlsym(_jl_libfdm, :y0),  Float64, (Float64,), x)
-bessely0(x::Float32) = ccall(dlsym(_jl_libfdm, :y0f), Float32, (Float32,), x)
-@vectorize_1arg Real bessely0
-bessely1(x::Float64) = ccall(dlsym(_jl_libfdm, :y1),  Float64, (Float64,), x)
-bessely1(x::Float32) = ccall(dlsym(_jl_libfdm, :y1f), Float32, (Float32,), x)
-@vectorize_1arg Real bessely1
-
-let
-    const ai::Array{Float64,1} = Array(Float64,2)
-    const ae::Array{Int32,1} = Array(Int32,2)
-global airy
-function airy(k::Int, z::Complex128)
-    id = int32(k==1 || k==3)
-    if k == 0 || k == 1
-        ccall(dlsym(_jl_libamos, :zairy_), Void,
-              (Ptr{Float64}, Ptr{Float64}, Ptr{Int32}, Ptr{Int32},
-               Ptr{Float64}, Ptr{Float64}, Ptr{Int32}, Ptr{Int32}),
-              &real(z), &imag(z),
-              &id, &1,
-              pointer(ai,1), pointer(ai,2),
-              pointer(ae,1), pointer(ae,2))
-        return complex(ai[1],ai[2])
-    elseif k == 2 || k == 3
-        ccall(dlsym(_jl_libamos, :zbiry_), Void,
-              (Ptr{Float64}, Ptr{Float64}, Ptr{Int32}, Ptr{Int32},
-               Ptr{Float64}, Ptr{Float64}, Ptr{Int32}, Ptr{Int32}),
-              &real(z), &imag(z),
-              &id, &1,
-              pointer(ai,1), pointer(ai,2),
-              pointer(ae,1), pointer(ae,2))
-        return complex(ai[1],ai[2])
-    else
-        error("airy: invalid argument")
-    end
-end
-end
-
-airy(z) = airy(0,z)
-airy(k, x::Float) = oftype(x, real(airy(k, complex(x))))
-airy(k, x::Real) = airy(k, float(x))
-airy(k, z::Complex64) = complex64(airy(k, complex128(z)))
-airy(k, z::Complex) = airy(k, complex128(z))
-
-let
-    const cy::Array{Float64,1} = Array(Float64,2)
-    const ae::Array{Int32,1} = Array(Int32,2)
-    const wrk::Array{Float64,1} = Array(Float64,2)
-
-    function _besselh(nu::Float64, k::Integer, z::Complex128)
-        ccall(dlsym(_jl_libamos, :zbesh_), Void,
-              (Ptr{Float64}, Ptr{Float64}, Ptr{Float64}, Ptr{Int32}, Ptr{Int32},
-               Ptr{Int32}, Ptr{Float64}, Ptr{Float64}, Ptr{Int32}, Ptr{Int32}),
-              &real(z), &imag(z), &nu, &1, &k, &1,
-              pointer(cy,1), pointer(cy,2),
-              pointer(ae,1), pointer(ae,2))
-        return complex(cy[1],cy[2])
-    end
-
-    function _besseli(nu::Float64, z::Complex128)
-        ccall(dlsym(_jl_libamos, :zbesi_), Void,
-              (Ptr{Float64}, Ptr{Float64}, Ptr{Float64}, Ptr{Int32}, Ptr{Int32},
-               Ptr{Float64}, Ptr{Float64}, Ptr{Int32}, Ptr{Int32}),
-              &real(z), &imag(z), &nu, &1, &1,
-              pointer(cy,1), pointer(cy,2),
-              pointer(ae,1), pointer(ae,2))
-        return complex(cy[1],cy[2])
-    end
-
-    function _besselj(nu::Float64, z::Complex128)
-        ccall(dlsym(_jl_libamos, :zbesj_), Void,
-              (Ptr{Float64}, Ptr{Float64}, Ptr{Float64}, Ptr{Int32}, Ptr{Int32},
-               Ptr{Float64}, Ptr{Float64}, Ptr{Int32}, Ptr{Int32}),
-              &real(z), &imag(z), &nu, &1, &1,
-              pointer(cy,1), pointer(cy,2),
-              pointer(ae,1), pointer(ae,2))
-        return complex(cy[1],cy[2])
-    end
-
-    function _besselk(nu::Float64, z::Complex128)
-        ccall(dlsym(_jl_libamos, :zbesk_), Void,
-              (Ptr{Float64}, Ptr{Float64}, Ptr{Float64}, Ptr{Int32}, Ptr{Int32},
-               Ptr{Float64}, Ptr{Float64}, Ptr{Int32}, Ptr{Int32}),
-              &real(z), &imag(z), &nu, &1, &1,
-              pointer(cy,1), pointer(cy,2),
-              pointer(ae,1), pointer(ae,2))
-        return complex(cy[1],cy[2])
-    end
-
-    function _bessely(nu::Float64, z::Complex128)
-        ccall(dlsym(_jl_libamos, :zbesy_), Void,
-              (Ptr{Float64}, Ptr{Float64}, Ptr{Float64}, Ptr{Int32},
-               Ptr{Int32}, Ptr{Float64}, Ptr{Float64}, Ptr{Int32},
-               Ptr{Float64}, Ptr{Float64}, Ptr{Int32}),
-              &real(z), &imag(z), &nu, &1, &1,
-              pointer(cy,1), pointer(cy,2),
-              pointer(ae,1), pointer(wrk,1),
-              pointer(wrk,2), pointer(ae,2))
-        return complex(cy[1],cy[2])
-    end
-
-    global besselh
-    function besselh(nu::Float64, k::Integer, z::Complex128)
-        if nu < 0
-            s = (k == 1) ? 1 : -1
-            return _besselh(-nu, k, z) * exp(-s*nu*im*pi)
-        end
-        return _besselh(nu, k, z)
-    end
-
-    global besseli
-    function besseli(nu::Float64, z::Complex128)
-        if nu < 0
-            return _besseli(-nu,z) - 2_besselk(-nu,z)sin(pi*nu)/pi
-        else
-            return _besseli(nu, z)
-        end
-    end
-
-    global besselj
-    function besselj(nu::Float64, z::Complex128)
-        if nu < 0
-            return _besselj(-nu,z)cos(pi*nu) + _bessely(-nu,z)sin(pi*nu)
-        else
-            return _besselj(nu, z)
-        end
-    end
-
-    function besselj(nu::Integer, x::Float)
-        if x == 0
-            return (nu == 0) ? one(x) : zero(x)
-        end
-        if nu < 0
-            nu = -nu
-            x = -x
-        end
-        ans = _besselj(float64(nu), complex128(abs(x)))
-        if (x < 0) && isodd(nu)
-            ans = -ans
-        end
-        oftype(x, real(ans))
-    end
-
-    global besselk
-    besselk(nu::Float64, z::Complex128) = _besselk(abs(nu), z)
-
-    global bessely
-    function bessely(nu::Float64, z::Complex128)
-        if nu < 0
-            return _bessely(-nu,z)cos(pi*nu) - _besselj(-nu,z)sin(pi*nu)
-        else
-            return _bessely(nu, z)
-        end
-    end
-end
-
-besselh(nu, z) = besselh(nu, 1, z)
-besselh(nu::Real, k::Integer, z::Complex64) = complex64(besselh(float64(nu), k, complex128(z)))
-besselh(nu::Real, k::Integer, z::Complex) = besselh(float64(nu), k, complex128(z))
-besselh(nu::Real, k::Integer, x::Real) = besselh(float64(nu), k, complex128(x))
-
-besseli(nu::Real, z::Complex64) = complex64(bessely(float64(nu), complex128(z)))
-besseli(nu::Real, z::Complex) = besseli(float64(nu), complex128(z))
-besseli(nu::Real, x::Real) = besseli(float64(nu), complex128(x))
-
-function besselj(nu::Float, x::Float)
-    ans = besselj(float64(nu), complex128(x))
-    (x > 0) ? oftype(x, real(ans)) : ans
-end
-
-besselj(nu::Real, z::Complex64) = complex64(besselj(float64(nu), complex128(z)))
-besselj(nu::Real, z::Complex) = besselj(float64(nu), complex128(z))
-besselj(nu::Integer, x::Real) = besselj(nu, float(x))
-besselj(nu::Real, x::Real) = besselj(float(nu), float(x))
-
-besselk(nu::Real, z::Complex64) = complex64(besselk(float64(nu), complex128(z)))
-besselk(nu::Real, z::Complex) = besselk(float64(nu), complex128(z))
-besselk(nu::Real, x::Real) = besselk(float64(nu), complex128(x))
-
-bessely(nu::Real, z::Complex64) = complex64(bessely(float64(nu), complex128(z)))
-bessely(nu::Real, z::Complex) = bessely(float64(nu), complex128(z))
-bessely(nu::Real, x::Real) = bessely(float64(nu), complex128(x))
-
-hankelh1(nu, z) = besselh(nu, 1, z)
-hankelh2(nu, z) = besselh(nu, 2, z)
-=======
-const pow = ^
->>>>>>> a3662e05
+const pow = ^