--- conflicted
+++ resolved
@@ -532,19 +532,10 @@
     return A
 end
 
-<<<<<<< HEAD
-# Define `mul!` for (Unit){Upper,Lower}Triangular matrices times a number.
-# be permissive here and require compatibility later in _triscale!
-@inline mul!(A::AbstractTriangular, B::AbstractTriangular, C::Number, alpha::Number, beta::Number) =
+@inline _rscale_add!(A::AbstractTriangular, B::AbstractTriangular, C::Number, alpha::Number, beta::Number) =
     @stable_muladdmul _triscale!(A, B, C, MulAddMul(alpha, beta))
-@inline mul!(A::AbstractTriangular, B::Number, C::AbstractTriangular, alpha::Number, beta::Number) =
+@inline _lscale_add!(A::AbstractTriangular, B::Number, C::AbstractTriangular, alpha::Number, beta::Number) =
     @stable_muladdmul _triscale!(A, B, C, MulAddMul(alpha, beta))
-=======
-@inline _rscale_add!(A::AbstractTriangular, B::AbstractTriangular, C::Number, alpha::Number, beta::Number) =
-    _triscale!(A, B, C, MulAddMul(alpha, beta))
-@inline _lscale_add!(A::AbstractTriangular, B::Number, C::AbstractTriangular, alpha::Number, beta::Number) =
-    _triscale!(A, B, C, MulAddMul(alpha, beta))
->>>>>>> 124ce943
 
 function checksize1(A, B)
     szA, szB = size(A), size(B)
